--- conflicted
+++ resolved
@@ -27,13 +27,9 @@
 
 import pyrate.core.orbital
 from pyrate.core import ifgconstants as ifc, config as cf
-<<<<<<< HEAD
-from pyrate.core.ref_phs_est import estimate_ref_phase, ReferencePhaseError
-=======
 from pyrate.core.ref_phs_est import ReferencePhaseError
 from pyrate.core.shared import CorrectionStatusError
 from pyrate.process import _ref_phase_estimation
->>>>>>> 95ac88e0
 from pyrate import prepifg, process, converttogtif
 from tests import common
 
@@ -98,27 +94,14 @@
                           self.ifgs[:1], self.params, self.refpx, self.refpy)
 
     def test_metadata(self):
-<<<<<<< HEAD
-        estimate_ref_phase(self.ifgs, self.params, self.refpx, self.refpy)
-        for s in self.ifgs:
-            self.assertEqual(s.dataset.GetMetadataItem(ifc.PYRATE_REF_PHASE),
-=======
         _ref_phase_estimation(self.ifgs, self.params, self.refpx, self.refpy)
         for ifg in self.ifgs:
             ifg.open()
             self.assertEqual(ifg.dataset.GetMetadataItem(ifc.PYRATE_REF_PHASE),
->>>>>>> 95ac88e0
                              ifc.REF_PHASE_REMOVED)
 
     def test_mixed_metadata_raises(self):
         # correct reference phase for some of the ifgs
-<<<<<<< HEAD
-        estimate_ref_phase(self.ifgs[:5], self.params, self.refpx, self.refpy)
-
-        # now it should raise exception if we wnat to correct
-        # refernece phase again on all of them
-        self.assertRaises(ReferencePhaseError, estimate_ref_phase,
-=======
         _ref_phase_estimation(self.ifgs[:5], self.params, self.refpx, self.refpy)
         for ifg in self.ifgs:
             ifg.open()
@@ -126,7 +109,6 @@
         # now it should raise exception if we wnat to correct
         # refernece phase again on all of them
         self.assertRaises(CorrectionStatusError, _ref_phase_estimation,
->>>>>>> 95ac88e0
                           self.ifgs, self.params, self.refpx, self.refpy)
 
 
@@ -173,11 +155,7 @@
 
         cls.ref_phs, cls.ifgs = estimate_ref_phase(ifgs, params, refx, refy)
 
-<<<<<<< HEAD
-        # end run_pyrate copy
-=======
         cls.ref_phs, cls.ifgs = _ref_phase_estimation(dest_paths, params, refx, refy)
->>>>>>> 95ac88e0
 
         # manually close for windows compatibility
         for i in ifgs:
@@ -266,14 +244,10 @@
 
         ifgs = common.pre_prepare_ifgs(dest_paths, params)
 
-<<<<<<< HEAD
-        cls.ref_phs, cls.ifgs = estimate_ref_phase(ifgs, params, refx, refy)
-=======
         for i in ifgs:
             i.close()
 
         cls.ref_phs, cls.ifgs = _ref_phase_estimation(dest_paths, params, refx, refy)
->>>>>>> 95ac88e0
 
         # end run_pyrate copy
 
@@ -374,11 +348,8 @@
         for i in ifgs:
             i.close()
 
-<<<<<<< HEAD
-=======
         cls.ref_phs, cls.ifgs = _ref_phase_estimation(dest_paths, params, refx, refy)
 
->>>>>>> 95ac88e0
     @classmethod
     def tearDownClass(cls):
         shutil.rmtree(cls.temp_out_dir)
@@ -471,11 +442,8 @@
         for i in ifgs:
             i.close()
 
-<<<<<<< HEAD
-=======
         cls.ref_phs, cls.ifgs = _ref_phase_estimation(dest_paths, params, refx, refy)
 
->>>>>>> 95ac88e0
     @classmethod
     def tearDownClass(cls):
         shutil.rmtree(cls.temp_out_dir)
