--- conflicted
+++ resolved
@@ -22,13 +22,8 @@
 import itertools
 import pytest
 from pathlib import Path
-<<<<<<< HEAD
-
 import pyrate.configuration
-from pyrate.merge import _create_png_from_tif
-=======
 from pyrate.merge import create_png_and_kml_from_tif
->>>>>>> 8e174b49
 from pyrate.core import config as cf
 from pyrate.merge import _merge_stack, _merge_linrate
 from pyrate.configuration import Configuration
@@ -39,7 +34,6 @@
 def create_merge_output(tempdir, gamma_conf):
     tdir = Path(tempdir())
     params = manipulate_test_conf(gamma_conf, tdir)
-    print(params[cf.TIME_SERIES_CAL])
     output_conf_file = tdir.joinpath('conf.cfg')
     output_conf = tdir.joinpath(output_conf_file)
     pyrate.configuration.write_config_file(params=params, output_conf_file=output_conf)
