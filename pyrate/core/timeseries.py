#   This Python module is part of the PyRate software package.
#
#   Copyright 2020 Geoscience Australia
#
#   Licensed under the Apache License, Version 2.0 (the "License");
#   you may not use this file except in compliance with the License.
#   You may obtain a copy of the License at
#
#       http://www.apache.org/licenses/LICENSE-2.0
#
#   Unless required by applicable law or agreed to in writing, software
#   distributed under the License is distributed on an "AS IS" BASIS,
#   WITHOUT WARRANTIES OR CONDITIONS OF ANY KIND, either express or implied.
#   See the License for the specific language governing permissions and
#   limitations under the License.
"""
This Python module contains functions for computing a time series
inversion in PyRate.
"""
# pylint: disable=too-many-locals
# pylint: disable=too-many-arguments
import os

import itertools

from numpy import (where, isnan, nan, diff, zeros,
                   float32, cumsum, dot, delete, asarray)
from numpy.linalg import matrix_rank, pinv, cholesky
import numpy as np
from scipy.linalg import qr
from scipy.stats import linregress
from joblib import Parallel, delayed
from pyrate.core.shared import joblib_log_level
from pyrate.core.algorithm import first_second_ids, get_epochs
from pyrate.core import config as cf, mst as mst_module, mpiops, shared
from pyrate.core.config import ConfigException
from pyrate.core.logger import pyratelogger as log


def _time_series_setup(ifgs, params, mst=None):
    """
    Convenience function for setting up time series computation parameters
    """
    if len(ifgs) < 1:
        msg = 'Time series requires 2+ interferograms'
        raise TimeSeriesError(msg)

    # if mst is not a single tree then do interpolation
    interp = 0 if mst_module.mst_from_ifgs(ifgs)[1] else 1

    # Parallel Processing parameters
    parallel = params[cf.PARALLEL]
    # Time Series parameters
    tsmethod = params[cf.TIME_SERIES_METHOD]

    pthresh, smfactor, smorder = _validate_params(params, tsmethod)

    epochlist = get_epochs(ifgs)[0]
    nrows = ifgs[0].nrows
    ncols = ifgs[0].ncols
    nifgs = len(ifgs)
    span = diff(epochlist.spans)
    nepoch = len(epochlist.dates)  # epoch number
    nvelpar = nepoch - 1  # velocity parameters number
    # nlap = nvelpar - smorder  # Laplacian observations number
    mast_second_ids = first_second_ids(epochlist.dates)
    ifirst = [mast_second_ids[ifg.first] for ifg in ifgs]
    isecond = [mast_second_ids[ifg.second] for ifg in ifgs]
    ifirst = min(ifirst, isecond)
    isecond = max(ifirst, isecond)
    b0_mat = zeros((nifgs, nvelpar))
    for i in range(nifgs):
        b0_mat[i, ifirst[i]:isecond[i]] = span[ifirst[i]:isecond[i]]

    # change the sign if second is earlier than first
    isign = where(np.atleast_1d(ifirst) > np.atleast_1d(isecond))
    b0_mat[isign[0], :] = -b0_mat[isign[0], :]
    tsvel_matrix = np.empty(shape=(nrows, ncols, nvelpar),
                            dtype=float32)
    ifg_data = np.zeros((nifgs, nrows, ncols), dtype=float32)
    for ifg_num in range(nifgs):
        ifg_data[ifg_num] = ifgs[ifg_num].phase_data
    if mst is None:
        mst = ~isnan(ifg_data)
    return b0_mat, interp, pthresh, smfactor, smorder, tsmethod, ifg_data, \
        mst, ncols, nrows, nvelpar, parallel, span, tsvel_matrix


def _validate_params(params, tsmethod):
    """
    Helper function to validate supplied time series parameters
    """
    if tsmethod == 1 and params[cf.TIME_SERIES_SM_ORDER] is None:
        _missing_option_error(cf.TIME_SERIES_SM_ORDER)
    else:
        smorder = params[cf.TIME_SERIES_SM_ORDER]
    if tsmethod == 1 and params[cf.TIME_SERIES_SM_FACTOR] is None:
        _missing_option_error(cf.TIME_SERIES_SM_FACTOR)
    else:
        smfactor = np.power(10, params[cf.TIME_SERIES_SM_FACTOR])

    if params[cf.TIME_SERIES_PTHRESH] is None:
        _missing_option_error(cf.TIME_SERIES_PTHRESH)
    else:
        pthresh = params[cf.TIME_SERIES_PTHRESH]
        if pthresh < 0.0 or pthresh > 1000:
            raise TimeSeriesError(
                "minimum number of coherent observations for a pixel"
                " TIME_SERIES_PTHRESH setting must be >= 0.0 and <= 1000")
    return pthresh, smfactor, smorder


def time_series(ifgs, params, vcmt=None, mst=None):
    """
    Calculates the displacement time series from the given interferogram
    network. Solves the linear least squares system using either the SVD
    method (similar to the SBAS method implemented by Berardino et al. 2002)
    or a Finite Difference method using a Laplacian Smoothing operator
    (similar to the method implemented by Schmidt and Burgmann 2003).
    The returned outputs are multi-dimensional arrays of
    size(nrows, ncols, nepochs-1), where:

        - *nrows* is the number of rows in the ifgs,
        - *ncols* is the  number of columns in the ifgs, and
        - *nepochs* is the number of unique epochs (dates)

    :param list ifgs: list of interferogram class objects.
    :param dict params: Dictionary of configuration parameters
    :param ndarray vcmt: Positive definite temporal variance covariance matrix
    :param ndarray mst: [optional] Minimum spanning tree array.

    :return: tsincr: incremental displacement time series.
    :rtype: ndarray
    :return: tscuml: cumulative displacement time series.
    :rtype: ndarray
    :return: tsvel_matrix: velocity for each epoch interval.
    :rtype: ndarray
    """

    b0_mat, interp, p_thresh, sm_factor, sm_order, ts_method, ifg_data, mst, \
        ncols, nrows, nvelpar, parallel, span, tsvel_matrix = \
        _time_series_setup(ifgs, params, mst)

    if parallel:
        log.info('Calculating timeseries in parallel')
        res = np.array(Parallel(n_jobs=params[cf.PROCESSES], 
                                verbose=joblib_log_level(cf.LOG_LEVEL))(
            delayed(_time_series_by_pixel)(i, j, b0_mat, sm_factor, sm_order,
                                           ifg_data, mst, nvelpar, p_thresh,
                                           interp, vcmt, ts_method)
            for (i, j) in itertools.product(range(nrows), range(ncols))))
        tsvel_matrix = np.reshape(res, newshape=(nrows, ncols, res.shape[1]))
    else:
        log.info('Calculating timeseries in serial')
        for row in range(nrows):
            for col in range(ncols):
                tsvel_matrix[row, col] = _time_series_by_pixel(
                    row, col, b0_mat, sm_factor, sm_order, ifg_data, mst,
                    nvelpar, p_thresh, interp, vcmt, ts_method)

    tsvel_matrix = where(tsvel_matrix == 0, nan, tsvel_matrix)
    # SB: do the span multiplication as a numpy linalg operation, MUCH faster
    #  not even this is necessary here, perform late for performance
    tsincr = tsvel_matrix * span
    tscuml = cumsum(tsincr, 2)
    # SB: perform this after tsvel_matrix has been nan converted,
    # saves the step of comparing a large matrix (tsincr) to zero.
    # tscuml = where(tscuml == 0, nan, tscuml)
    return tsincr, tscuml, tsvel_matrix


def _remove_rank_def_rows(b_mat, nvelpar, ifgv, sel):
    """
    Remove rank deficient rows of design matrix
    """
    _, _, e_var = qr(b_mat, mode='economic', pivoting=True)
    licols = e_var[matrix_rank(b_mat):nvelpar]
    [rmrow, _] = where(b_mat[:, licols] != 0)
    b_mat = delete(b_mat, rmrow, axis=0)
    ifgv = delete(ifgv, rmrow)
    sel = delete(sel, rmrow)
    return b_mat, ifgv, sel, rmrow


def _time_series_by_pixel(row, col, b0_mat, sm_factor, sm_order, ifg_data, mst,
                          nvelpar, p_thresh, interp, vcmt, method):
    """
    Wrapper function for splitting time series computation by pixels.
    """
    # check pixel for non-redundant ifgs
    sel = np.nonzero(mst[:, row, col])[0]  # trues in mst are chosen
    if len(sel) >= p_thresh:
        ifgv = ifg_data[sel, row, col]
        # make design matrix, b_mat
        b_mat = b0_mat[sel, :]
        if interp == 0:
            # remove rank deficient rows
            rmrow = asarray([0])  # dummy

            while len(rmrow) > 0:
                # if b_mat.shape[0] <=1 then we return nans
                if b_mat.shape[0] > 1:
                    b_mat, ifgv, sel, rmrow = _remove_rank_def_rows(
                        b_mat, nvelpar, ifgv, sel)
                else:
                    return np.empty(nvelpar) * np.nan

            # Some epochs have been deleted; get valid epoch indices
            velflag = sum(abs(b_mat), 0)
            # remove corresponding columns in design matrix
            b_mat = b_mat[:, ~np.isclose(velflag, 0.0)]
        else:
            velflag = np.ones(nvelpar)
        if method == 1:
            # Use Laplacian smoothing method
            tsvel = _solve_ts_lap(nvelpar, velflag, ifgv, b_mat,
                                  sm_order, sm_factor, sel, vcmt)
        elif method == 2:
            # Use SVD method
            tsvel = _solve_ts_svd(nvelpar, velflag, ifgv, b_mat)
        else:
            raise TimeSeriesError("Unrecognised time series method")
        return tsvel
    else:
        return np.empty(nvelpar) * np.nan


def _solve_ts_svd(nvelpar, velflag, ifgv, b_mat):
    """
    Solve the linear least squares system using the SVD method.
    """
    # pre-allocate the velocity matrix
    tsvel = np.empty(nvelpar, dtype=float32) * np.nan
    # solve least squares equation using Moore-Penrose pseudoinverse
    tsvel[velflag != 0] = dot(pinv(b_mat), ifgv)
    return tsvel


def _solve_ts_lap(nvelpar, velflag, ifgv, mat_b, smorder, smfactor, sel, vcmt):
    """
    Solve the linear least squares system using the Finite Difference
    method using a Laplacian Smoothing operator.
    """
    # pylint: disable=invalid-name
    # Laplacian observations number
    nlap = nvelpar - smorder
    #  Laplacian smoothing coefficient matrix
    b_lap0 = np.zeros(shape=(nlap, nvelpar))

    for i in range(nlap):
        if smorder == 1:
            b_lap0[i, i:i+2] = [-1, 1]
        else:
            b_lap0[i, i:i+3] = [1, -2, 1]

    # Scale the coefficients by Laplacian smoothing factor
    b_lap0 *= smfactor

    # Laplacian smoothing design matrix
    nvelleft = np.count_nonzero(velflag)
    nlap = nvelleft - smorder

    # constrain for the first and the last incremental
    b_lap1 = - np.divide(np.ones(shape=nvelleft), nvelleft - 1)
    b_lap1[0] = 1.0
    b_lapn = - np.divide(np.ones(shape=nvelleft), nvelleft - 1)
    b_lapn[-1] = 1.0

    b_lap = np.empty(shape=(nlap + 2, nvelleft))
    b_lap[0, :] = b_lap1
    b_lap[1:nlap + 1, :] = b_lap0[0:nlap, 0:nvelleft]
    b_lap[-1, :] = b_lapn

    nlap += 2

    # add laplacian design matrix to existing design matrix
    mat_b = np.concatenate((mat_b, b_lap), axis=0)

    # combine ifg and Laplacian smooth vector
    v_lap = np.zeros(nlap)
    obsv = np.concatenate((ifgv, v_lap), axis=0)

    # make variance-covariance matrix
    # new covariance matrix, adding the laplacian equations
    m = len(sel)
    nobs = m + nlap
    vcm_tmp = np.eye(nobs)
    vcm_tmp[:m, :m] = vcmt[sel, np.vstack(sel)]

    # solve the equation by least-squares
    # calculate velocities
    # we get the lower triangle in numpy
    w = cholesky(pinv(vcm_tmp)).T
    wb = dot(w, mat_b)
    wl = dot(w, obsv)
    x = dot(pinv(wb, rcond=1e-8), wl)

    # TODO: implement residuals and roughness calculations
    tsvel = np.empty(nvelpar, dtype=float32) * np.nan
    tsvel[~np.isclose(velflag, 0.0, atol=1e-8)] = x[:nvelleft]

    # TODO: implement uncertainty estimates (tserror)
    return tsvel


def linear_rate_pixel(y, t):
    """
    Calculate best fitting linear rate to cumulative displacement
    time series for one pixel using linear regression.

    :param ndarray y: 1-dimensional vector of cumulative displacement time series
    :param ndarray t: 1-dimensional vector of cumulative time at each epoch

    :return: linrate: Linear rate; gradient of fitted line.
    :rtype: float
    :return intercept: Y-axis intercept of fitted line at t = 0
    :rtype: float
    :return: rsquared: R-squared value of the linear regression
    :rtype: float
    :return: error: Standard error of the linear regression
    :rtype: float
    :return: samples: Number of observations used in linear regression
    :rtype: int
    """

<<<<<<< HEAD
    while True:
        try:
            # remove nan elements from both arrays
            t = t[~isnan(y)]
            y = y[~isnan(y)]
            break
        except IndexError:
            raise TimeSeriesError("linear_rate_pixel: y and t are not equal length")

    # break out of func if not enough time series obs for line fitting
=======
    # remove nan elements from both arrays
    mask = ~isnan(y)  # Mask to exclude nan elements
    t = t[mask]
    y = y[mask]    

    # break out if not enough time series obs for line fitting
>>>>>>> 97100a72
    nsamp = len(y)
    if nsamp < 2:
        return nan, nan, nan, nan, nan

    # compute linear regression of tscuml 
    linrate, intercept, r_value, p_value, std_err = linregress(t, y)

    return linrate, intercept, r_value**2, std_err, int(nsamp)


def linear_rate_array(tscuml, ifgs, params):
    """
    This function loops over all pixels in a 3-dimensional cumulative
    time series array and calculates the linear rate (line of best fit)
    for each pixel using linear regression.

    :param ndarray tscuml: 3-dimensional cumulative time series array
    :param list ifgs: list of interferogram class objects.
    :param dict params: Configuration parameters

    :return: linrate: Linear rate map from linear regression
    :rtype: ndarray
    :return: intercept: Array of Y-axis intercepts from linear regression
    :rtype: ndarray
    :return: rsquared: Array of R-squared value of the linear regression
    :rtype: ndarray
    :return: error: Array of standard errors of the linear regression
    :rtype: ndarray
    :return: samples: Number of observations used in linear regression for each pixel
    :rtype: ndarray
    """
    b0_mat, interp, p_thresh, sm_factor, sm_order, ts_method, ifg_data, mst, \
        ncols, nrows, nvelpar, parallel, span, tsvel_matrix = \
        _time_series_setup(ifgs, params)

    epochlist = get_epochs(ifgs)[0]
    # get cumulative time per epoch
    t = asarray(epochlist.spans)

    # test for equal length of input vectors
    if tscuml.shape[2] != len(t):
        raise TimeSeriesError("linear_rate_array: tscuml and nepochs are not equal length")

    # pixel-by-pixel calculation.
    # nested loops to loop over the 2 image dimensions
    if parallel:
        log.info('Calculating linear regression of cumulative time series in parallel')
        res = Parallel(n_jobs=params[cf.PROCESSES], verbose=joblib_log_level(cf.LOG_LEVEL))(
                delayed(linear_rate_pixel)(tscuml[r, c, :], t) for r, c in itertools.product(range(nrows), range(ncols))
        )
        res = np.array(res)
        linrate = res[:, 0].reshape(nrows, ncols)
        intercept = res[:, 1].reshape(nrows, ncols)
        rsquared = res[:, 2].reshape(nrows, ncols)
        error = res[:, 3].reshape(nrows, ncols)
        samples = res[:, 4].reshape(nrows, ncols)
    else:
        log.info('Calculating linear regression of cumulative time series in serial')
        # preallocate empty arrays for results
        linrate = np.empty([nrows, ncols], dtype=float32)
        rsquared = np.empty([nrows, ncols], dtype=float32)
        error = np.empty([nrows, ncols], dtype=float32)
        intercept = np.empty([nrows, ncols], dtype=np.float32)
        samples = np.empty([nrows, ncols], dtype=np.float32)
        for i in range(nrows):
            for j in range(ncols):
                linrate[i, j], intercept[i, j], rsquared[i, j], error[i, j], samples[i, j] = \
                    linear_rate_pixel(tscuml[i, j, :], t)

    return linrate, intercept, rsquared, error, samples


def _missing_option_error(option):
    """
    Convenience function for raising similar missing option errors.
    """
    msg = "Missing '%s' option in config file" % option
    raise ConfigException(msg)


class TimeSeriesError(Exception):
    """
    Generic exception for time series errors.
    """


def timeseries_calc_wrapper(params):
    """
    MPI wrapper for time series calculation.
    """
    tiles = params[cf.TILES]
    preread_ifgs = params[cf.PREREAD_IFGS]
    vcmt = params[cf.VCMT]
    ifg_paths = [ifg_path.tmp_sampled_path for ifg_path in params[cf.INTERFEROGRAM_FILES]]
    if params[cf.TIME_SERIES_CAL] == 0:
        log.info('Time Series Calculation not required')
        return

    if params[cf.TIME_SERIES_METHOD] == 1:
        log.info('Calculating time series using Laplacian Smoothing method')
    elif params[cf.TIME_SERIES_METHOD] == 2:
        log.info('Calculating time series using SVD method')

    output_dir = params[cf.TMPDIR]
    total_tiles = len(tiles)
    process_tiles = mpiops.array_split(tiles)
    for t in process_tiles:
        log.debug("Calculating time series for tile "+str(t.index)+" out of "+str(total_tiles))
        ifg_parts = [shared.IfgPart(p, t, preread_ifgs, params) for p in ifg_paths]
        mst_tile = np.load(os.path.join(output_dir, 'mst_mat_{}.npy'.format(t.index)))
        tsincr, tscuml, _ = time_series(ifg_parts, params, vcmt, mst_tile)
        np.save(file=os.path.join(output_dir, 'tscuml_{}.npy'.format(t.index)), arr=tscuml)
        # optional save of tsincr npy tiles
        if params["savetsincr"] == 1:
            np.save(file=os.path.join(output_dir, 'tsincr_{}.npy'.format(t.index)), arr=tsincr)
        tscuml = np.insert(tscuml, 0, 0, axis=2) # add zero epoch to tscuml 3D array
        linrate, intercept, r_squared, std_err, samples = linear_rate_array(tscuml, ifg_parts, params)
        np.save(file=os.path.join(output_dir, 'linear_rate_{}.npy'.format(t.index)), arr=linrate)
        np.save(file=os.path.join(output_dir, 'linear_intercept_{}.npy'.format(t.index)), arr=intercept)
        np.save(file=os.path.join(output_dir, 'linear_rsquared_{}.npy'.format(t.index)), arr=r_squared)
        np.save(file=os.path.join(output_dir, 'linear_error_{}.npy'.format(t.index)), arr=std_err)
        np.save(file=os.path.join(output_dir, 'linear_samples_{}.npy'.format(t.index)), arr=samples)
    mpiops.comm.barrier()
    log.debug("Finished timeseries calc!")<|MERGE_RESOLUTION|>--- conflicted
+++ resolved
@@ -323,25 +323,18 @@
     :rtype: int
     """
 
-<<<<<<< HEAD
     while True:
         try:
+            # Mask to exclude nan elements
+            mask = ~isnan(y)
             # remove nan elements from both arrays
-            t = t[~isnan(y)]
-            y = y[~isnan(y)]
+            t = t[mask]
+            y = y[mask]    
             break
         except IndexError:
             raise TimeSeriesError("linear_rate_pixel: y and t are not equal length")
 
     # break out of func if not enough time series obs for line fitting
-=======
-    # remove nan elements from both arrays
-    mask = ~isnan(y)  # Mask to exclude nan elements
-    t = t[mask]
-    y = y[mask]    
-
-    # break out if not enough time series obs for line fitting
->>>>>>> 97100a72
     nsamp = len(y)
     if nsamp < 2:
         return nan, nan, nan, nan, nan
