#   This Python module is part of the PyRate software package.
#
#   Copyright 2020 Geoscience Australia
#
#   Licensed under the Apache License, Version 2.0 (the "License");
#   you may not use this file except in compliance with the License.
#   You may obtain a copy of the License at
#
#       http://www.apache.org/licenses/LICENSE-2.0
#
#   Unless required by applicable law or agreed to in writing, software
#   distributed under the License is distributed on an "AS IS" BASIS,
#   WITHOUT WARRANTIES OR CONDITIONS OF ANY KIND, either express or implied.
#   See the License for the specific language governing permissions and
#   limitations under the License.
# coding: utf-8
"""
This Python module contains utilities and classes shared by
all other PyRate modules
"""
# pylint: disable=too-many-lines
import re
from typing import List, Union

import errno
import math
from joblib import Parallel, delayed
from math import floor
import os
from os.path import basename, join
from pathlib import Path
import struct
from datetime import date
from itertools import product
from enum import Enum
import numpy as np
from numpy import where, nan, isnan, sum as nsum, isclose
import pyproj
import pkg_resources
try:
    from osgeo import osr, gdal
    from osgeo.gdalconst import GA_Update, GA_ReadOnly
except ImportError:
    import gdal

from pyrate.core import ifgconstants as ifc, mpiops, config as cf
from pyrate.core.logger import pyratelogger as log


gdal.UseExceptions()

VERBOSE = True

# Constants
PHASE_BAND = 1
RADIANS = 'RADIANS'
MILLIMETRES = 'MILLIMETRES'
GAMMA = 'GAMMA'
ROIPAC = 'ROIPAC'

# GDAL projection list
GDAL_X_CELLSIZE = 1
GDAL_Y_CELLSIZE = 5
GDAL_X_FIRST = 0
GDAL_Y_FIRST = 3


class InputTypes(Enum):
<<<<<<< HEAD
    IFG = 'ifg'
    COH = 'coh'
    DEM = 'dem'
    HEADER = 'header'
=======
    IFG = '_ifg'
    COH = '_coh'
    BAS = '_bas'
    DEM = '_dem'
    HEADER = '_header'
>>>>>>> a0f7bea3


def joblib_log_level(level: str) -> int:
    """
    Convert python log level to joblib int verbosity.
    """ 
    if level == 'INFO':
        return 0
    else:
        return 60

def mkdir_p(path):
    """
    Make new directory and create parent directories as necessary.
    Copied from stackoverflow:
    http://stackoverflow.com/questions/600268/mkdir-p-functionality-in-python

    :param str path: Path name for new directory
    """
    try:
        os.makedirs(path)
    except OSError as exc:  # Python >2.5
        if exc.errno == errno.EEXIST and os.path.isdir(path):
            pass
        else:
            raise


class RasterBase(object):
    """
    Base class for PyRate GeoTIFF based raster datasets.
    """
    # pylint: disable=missing-docstring
    # pylint: disable=too-many-instance-attributes
    def __init__(self, path: Union[gdal.Dataset, str]):
        if isinstance(path, gdal.Dataset):
            self.dataset = path  # path will be Dataset in this case
            self.data_path = self.dataset  # data_path dummy
            self.add_geographic_data()
        else:
            self.data_path = path
            self.dataset = None  # for GDAL dataset obj
            self._readonly = not os.access(path, os.R_OK | os.W_OK)

            if self._readonly is None:
                raise NotImplementedError  # os.access() has failed?

    def __str__(self):
        name = self.__class__.__name__
        return "%s('%s')" % (name, self.data_path)

    def __repr__(self):
        name = self.__class__.__name__
        return "%s('%s')" % (name, self.data_path)

    def open(self, readonly=None):
        """
        Opens generic raster dataset.
        """
        if self.dataset is not None:
            msg = "open() already called for %s" % self
            raise RasterException(msg)

        if not os.path.exists(self.data_path):
            raise IOError('The file {path} does not exist. Consider first running prepifg'.format(path=self.data_path))

        # unless read only, by default open files as writeable
        if readonly not in [True, False, None]:
            raise ValueError("readonly must be True, False or None")

        if readonly is False and self._readonly is True:
            raise IOError("Cannot open write protected file for writing")

        flag = GA_ReadOnly if self._readonly else GA_Update
        self.dataset = gdal.Open(self.data_path, flag)
        if self.dataset is None:
            raise RasterException("Error opening %s" % self.data_path)

        self.add_geographic_data()

    def add_geographic_data(self):
        """
        Determine and add geographic data to object
        """
        # add some geographic data
        self.x_centre = int(self.ncols / 2)
        self.y_centre = int(self.nrows / 2)
        self.lat_centre = self.y_first + (self.y_step * self.y_centre)
        self.long_centre = self.x_first + (self.x_step * self.x_centre)
        # use cell size from centre of scene
        self.x_size, self.y_size = cell_size(self.lat_centre, self.long_centre, self.x_step, self.y_step)

    @property
    def ncols(self):
        """
        Number of raster columns
        """
        return self.dataset.RasterXSize

    @property
    def nrows(self):
        """
        Number of raster rows
        """
        return self.dataset.RasterYSize

    @property
    def x_step(self):
        """
        Raster pixel size in X (easting) dimension
        """
        return float(self.dataset.GetGeoTransform()[GDAL_X_CELLSIZE])

    @property
    def y_step(self):
        """
        Raster pixel size in Y (northing) dimension
        """
        return float(self.dataset.GetGeoTransform()[GDAL_Y_CELLSIZE])

    @property
    def x_first(self):
        """
        Raster western bounding coordinate
        """
        return float(self.dataset.GetGeoTransform()[GDAL_X_FIRST])

    @property
    def x_last(self):
        """
        Raster eastern bounding coordinate
        """
        return self.x_first + (self.x_step * self.ncols)

    @property
    def y_first(self):
        """
        Raster northern bounding coordinate
        """
        return float(self.dataset.GetGeoTransform()[GDAL_Y_FIRST])

    @property
    def y_last(self):
        """
        Raster southern bounding coordinate
        """
        return self.y_first + (self.y_step * self.nrows)

    @property
    def shape(self):
        """
        Returns tuple of (Y,X) shape of the raster (as per numpy.shape).
        """
        return self.dataset.RasterYSize, self.dataset.RasterXSize

    @property
    def num_cells(self):
        """
        Total number of pixels in raster dataset
        """
        if self.is_open:
            return self.dataset.RasterXSize * self.dataset.RasterYSize
        else:
            raise RasterException('Dataset not open')

    @property
    def is_open(self):
        """
        Returns True if the underlying dataset has been opened by GDAL.
        """
        return self.dataset is not None

    def close(self):
        """
        Explicitly closes file opened by gdal.Open()
        This is required in windows, otherwise opened files can not be removed,
        because windows locks open files.
        """
        if self.is_open:
            self.dataset = None

    @property
    def is_read_only(self):
        """
        Determines file permissions
        """
        return self._readonly

    def _get_band(self, band):
        """
        Wrapper (with error checking) for GDAL's Band.GetRasterBand() method.

        :param int band: number of band, starting at 1
        """
        if self.dataset is not None:
            return self.dataset.GetRasterBand(band)
        else:
            raise RasterException("Raster %s has not been opened" % self.data_path)


class Ifg(RasterBase):
    """
    Interferogram (Ifg) class objects; double as a container for
    interferometric phase raster band data and related data.
    """
    # pylint: disable=too-many-instance-attributes
    def __init__(self, path: Union[str, Path]):
        """
        Interferogram constructor, for 2-band Ifg raster datasets.

        :param str path: Path to interferogram file
        """
        path = path.as_posix() if isinstance(path, Path) else path
        RasterBase.__init__(self, path)
        self._phase_band = None
        self._phase_data = None
        self.first = None
        self.second = None
        self.nan_converted = False
        self.mm_converted = False
        self.meta_data = None
        self.wavelength = None
        self._nodata_value = None
        self.time_span = None

    def open(self, readonly=None):
        """
        Open raster file.

        :param bool readonly: True/False, or None to open as underlying file setting
        """
        RasterBase.open(self, readonly)
        self.initialize()

    def initialize(self):
        """
        Read basic interferogram properties upon opening interferogram.
        """
        self._init_dates()
        md = self.dataset.GetMetadata()
        self.wavelength = float(md[ifc.PYRATE_WAVELENGTH_METRES])
        self.meta_data = md
        self.nan_converted = False # This flag set True after NaN conversion

    def _init_dates(self):
        """
        Determine first and second image dates, and interferogram timespan
        """
        def _to_date(datestr):
            year, month, day = [int(i) for i in datestr.split('-')]
            return date(year, month, day)

        md = self.dataset.GetMetadata()
        datestrs = [md[k] for k in [ifc.FIRST_DATE, ifc.SECOND_DATE]]

        if all(datestrs):
            self.first, self.second = [_to_date(s) for s in datestrs]
            self.time_span = (self.second - self.first).days/ifc.DAYS_PER_YEAR
        else:
            msg = 'Missing first and/or second date in %s' % self.data_path
            raise IfgException(msg)

    def convert_to_nans(self):
        """
        Convert phase data of given value to NaN
        """
        if (self._nodata_value is None) \
                or (self.dataset is None):  # pragma: no cover
            msg = 'nodata value needs to be set for nan conversion.' \
                  'Use ifg.nodata_value = NoDataValue to set nodata_value'
            log.warning(msg)
            raise RasterException(msg)
        if ((self.dataset.GetMetadataItem(ifc.NAN_STATUS) == ifc.NAN_CONVERTED)
                or self.nan_converted):
            self.phase_data = self.phase_data
            self.nan_converted = True
            msg = '{}: ignored as previous nan ' \
                  'conversion detected'.format(self.data_path)
            log.debug(msg)
            return
        else:
            self.phase_data = where(
                isclose(self.phase_data, self._nodata_value, atol=1e-6),
                nan,
                self.phase_data)
            self.meta_data[ifc.NAN_STATUS] = ifc.NAN_CONVERTED
            self.nan_converted = True

        # self.write_modified_phase(self.phase_data)

    @property
    def phase_band(self):
        """
        Returns a GDAL Band object for the phase band.
        """
        if self._phase_band is None:
            self._phase_band = self._get_band(PHASE_BAND)
        return self._phase_band

    @property
    def nodata_value(self):
        """
        Determine the no-data value in phase band.
        """
        return self._nodata_value

    @nodata_value.setter
    def nodata_value(self, val):
        """
        Set the no-data value for phase band.
        """
        self._nodata_value = val

    @property
    def phase_data(self):
        """
        Returns phase band as an array.
        """
        if self._phase_data is None:
            self._phase_data = self.phase_band.ReadAsArray()
        return self._phase_data

    def convert_to_mm(self):
        """
        Convert phase data units from radians to millimetres.
        """
        self.mm_converted = True
        if self.dataset.GetMetadataItem(ifc.DATA_UNITS) == MILLIMETRES:
            msg = '{}: ignored as previous phase unit conversion ' \
                  'already applied'.format(self.data_path)
            log.debug(msg)
            self.phase_data = self.phase_data
            return
        elif self.dataset.GetMetadataItem(ifc.DATA_UNITS) == RADIANS:
            self.phase_data = convert_radians_to_mm(self.phase_data,
                                                    self.wavelength)
            self.meta_data[ifc.DATA_UNITS] = MILLIMETRES
            # self.write_modified_phase()
            # otherwise NaN's don't write to bytecode properly
            # and numpy complains
            # self.dataset.FlushCache()
            msg = '{}: converted phase units to millimetres'.format(self.data_path)
            log.debug(msg)
        else:  # pragma: no cover
            msg = 'Phase units are not millimetres or radians'
            raise IfgException(msg)

        # self.write_modified_phase(self.phase_data)

    @phase_data.setter
    def phase_data(self, data):
        """
        Set phase data value
        """
        self._phase_data = data

    @property
    def phase_rows(self):
        """
        Generator returning each row of the phase data.
        """
        for y in range(self.nrows):
            r = self.phase_band.ReadAsArray(yoff=y,
                                            win_xsize=self.ncols, win_ysize=1)
            yield r[0] # squeezes row from (1, WIDTH) to 1D array

    @property
    def nan_count(self):
        """
        Returns total number of NaN cells in the phase data.
        """
        return nsum(isnan(self.phase_data))

    @property
    def nan_fraction(self):
        """
        Returns decimal fraction of NaN cells in the phase band.
        """
        if (self._nodata_value is None) or (self.dataset is None):
            msg = 'nodata_value needs to be set for nan fraction calc.' \
                  'Use ifg.nondata = NoDataValue to set nodata'
            raise RasterException(msg)
        # don't cache nan_count as client code may modify phase data
        nan_count = self.nan_count
        # handle datasets with no 0 -> NaN replacement
        if not self.nan_converted and (nan_count == 0):
            nan_count = nsum(np.isclose(self.phase_data,
                                        self._nodata_value, atol=1e-6))
        return nan_count / float(self.num_cells)

    def write_modified_phase(self, data=None):
        """
        Write updated phase data to file on disk.
        """
        if self.is_read_only:
            raise IOError("Cannot write to read only Ifg")

        # keep this block
        # if new_data_path is None:
        #     self.dataset = gdal.Open(self.data_path, GA_Update)
        # else:
        #     self.dataset = gdal.Open(new_data_path, GA_Update)
        # self._phase_band = None

        if data is not None:
            assert isinstance(data, np.ndarray)
            data_r, data_c = data.shape
            assert data_r == self.nrows and data_c == self.ncols
            self.phase_data = data
        self.phase_band.WriteArray(self.phase_data)
        for k, v in self.meta_data.items():
            self.dataset.SetMetadataItem(k, v)
        self.dataset.FlushCache()

    def add_metadata(self, **kwargs):
        if (not self.is_open) or self.is_read_only:
            raise IOError("Ifg not open or readonly. Cannot write!")

        for k, v in kwargs.items():
            self.dataset.SetMetadataItem(k, v)
        self.dataset.FlushCache()  # write to disc


class IfgPart(object):
    """
    Create a tile (subset) of an Ifg data object
    """
    def __init__(self, ifg_or_path, tile, ifg_dict=None, params=None):
        """
        Interferogram tile constructor.

        :param str path: Path to interferogram file
        """
        self.tile = tile
        self.r_start = self.tile.top_left_y
        self.r_end = self.tile.bottom_right_y
        self.c_start = self.tile.top_left_x
        self.c_end = self.tile.bottom_right_x
        if ifg_dict is not None:  # should be used with MPI
            ifg = ifg_dict[ifg_or_path]
            self.nan_fraction = ifg.nan_fraction
            self.first = ifg.first
            self.second = ifg.second
            self.time_span = ifg.time_span
            phase_file = 'phase_data_{}_{}.npy'.format(basename(ifg_or_path).split('.')[0], tile.index)
            self.phase_data = np.load(join(params[cf.TMPDIR], phase_file))
        else:
            # check if Ifg was sent.
            if isinstance(ifg_or_path, Ifg):
                ifg = ifg_or_path
            else:
                self.data_path = ifg_or_path
                ifg = Ifg(ifg_or_path)
            self.phase_data = None
            self.nan_fraction = None
            self.first = None
            self.second = None
            self.time_span = None
        if isinstance(ifg, Ifg):
            self.read_required(ifg)

    def read_required(self, ifg):
        """
        Read interferogram file if not already open.
        """
        if not ifg.is_open:
            ifg.open(readonly=True)
        ifg.nodata_value = 0
        self.phase_data = ifg.phase_data[self.r_start:self.r_end,
                                         self.c_start:self.c_end]
        self.nan_fraction = ifg.nan_fraction
        self.first = ifg.first
        self.second = ifg.second
        self.time_span = ifg.time_span
        ifg.phase_data = None
        ifg.close()  # close base ifg

    @property
    def nrows(self):
        """
        Determine number of rows in tile.
        """
        return self.r_end - self.r_start

    @property
    def ncols(self):
        """
        Determine number of columns in tile.
        """
        return self.c_end - self.c_start


class Incidence(RasterBase):   # pragma: no cover
    """
    Class for storing viewing geometry data.
    e.g. incidence and azimuth raster values
    """

    def __init__(self, path):
        """
        Incidence object constructor.
        """
        RasterBase.__init__(self, path)
        self._incidence_band = None
        self._azimuth_band = None
        self._incidence_data = None
        self._azimuth_data = None

    @property
    def incidence_band(self):
        """
        Returns the GDALBand for the incidence angle layer.
        """

        if self._incidence_band is None:
            self._incidence_band = self._get_band(1)
        return self._incidence_band

    @property
    def incidence_data(self):
        """
        Returns the incidence band as an array.
        """
        if self._incidence_data is None:
            self._incidence_data = self.incidence_band.ReadAsArray()
        return self._incidence_data

    @property
    def azimuth_band(self):
        """
        Returns the GDALBand for the azimuth layer.
        """
        if self._azimuth_band is None:
            self._azimuth_band = self._get_band(2)
        return self._azimuth_band

    @property
    def azimuth_data(self):
        """
        Returns the azimuth band as an array.
        """
        if self._azimuth_data is None:
            self._azimuth_data = self.azimuth_band.ReadAsArray()
        return self._azimuth_data


class DEM(RasterBase):
    """
    Generic raster class for single band DEM files.
    """

    def __init__(self, path):
        """
        DEM constructor.
        """
        RasterBase.__init__(self, path)
        self._band = None

    @property
    def height_band(self):
        """
        Returns the GDALBand for the elevation layer.
        """
        if self._band is None:
            self._band = self._get_band(1)
        return self._band


class IfgException(Exception):
    """
    Generic exception class for interferogram errors.
    """


class RasterException(Exception):
    """
    Generic exception for raster errors.
    """


class EpochList(object):
    """
    Metadata container for epoch related information.
    """

    def __init__(self, dates=None, repeat=None, spans=None):
        """
        Construct epochlist object
        """
        self.dates = dates # list of unique dates from all the ifgs
        self.repeat = repeat
        self.spans = spans  # time span from earliest ifg

    def __str__(self):
        return "EpochList: %s" % str(self.dates)

    def __repr__(self):
        return "EpochList: %s" % repr(self.dates)


def convert_radians_to_mm(data, wavelength):
    """
    Function to translates phase in units of radians to units in millimetres.

    :param ndarray data: Interferogram phase data array
    :param float wavelength: Radar wavelength in metres

    :return: data: converted phase data
    :rtype: ndarray
    """
    return data * ifc.MM_PER_METRE * (wavelength / (4 * math.pi))


def nanmedian(x):
    """
    Determine the median of values excluding nan values.
    Use different numpy algorithm dependent on numpy version.

    :param ndarray x: array of numeric data.

    :return: y: median value
    :rtype: float
    """
    # pylint: disable=no-member
    version = [int(i) for i in pkg_resources.get_distribution("numpy").version.split('.')[:2]]
    if version[0] == 1 and version[1] > 9:
        return np.nanmedian(x)
    else:   # pragma: no cover
        return np.median(x[~np.isnan(x)])


def _is_interferogram(hdr):
    """
    Convenience function to determine if file is interferogram
    """
    return (ifc.PYRATE_WAVELENGTH_METRES in hdr) and \
           (hdr[ifc.INPUT_TYPE] == InputTypes.IFG if ifc.INPUT_TYPE in hdr else True)


def _is_coherence(hdr):
    """
    Convenience function to determine if file is interferogram
    """
    return (ifc.PYRATE_WAVELENGTH_METRES in hdr) and \
           (hdr[ifc.INPUT_TYPE] == InputTypes.COH if ifc.INPUT_TYPE in hdr else False)


def _is_baseline(hdr):
    """
    Convenience function to determine if file is interferogram
    """
    return (ifc.PYRATE_WAVELENGTH_METRES in hdr) and \
           (hdr[ifc.INPUT_TYPE] == InputTypes.BAS if ifc.INPUT_TYPE in hdr else False)


def _is_incidence(hdr):
    """
    Convenience function to determine if incidence file
    """
    return 'FILE_TYPE' in hdr


def write_fullres_geotiff(header, data_path, dest, nodata):
    # pylint: disable=too-many-statements
    """
    Creates a copy of input image data (interferograms, DEM, incidence maps
    etc) in GeoTIFF format with PyRate metadata.

    :param dict header: Interferogram metadata dictionary
    :param str data_path: Input file
    :param str dest: Output destination file
    :param float nodata: No-data value

    :return: None, file saved to disk
    """
    # pylint: disable=too-many-branches
    # pylint: disable=too-many-locals
    ifg_proc = header[ifc.PYRATE_INSAR_PROCESSOR]
    ncols = header[ifc.PYRATE_NCOLS]
    nrows = header[ifc.PYRATE_NROWS]
    bytes_per_col, fmtstr = _data_format(ifg_proc, _is_interferogram(header), ncols)
    if _is_interferogram(header) and ifg_proc == ROIPAC:
        # roipac ifg has 2 bands
        _check_raw_data(bytes_per_col*2, data_path, ncols, nrows)
    else:
        _check_raw_data(bytes_per_col, data_path, ncols, nrows)

    _check_pixel_res_mismatch(header)

    # position and projection data
    gt = [header[ifc.PYRATE_LONG], header[ifc.PYRATE_X_STEP], 0, header[ifc.PYRATE_LAT], 0, header[ifc.PYRATE_Y_STEP]]
    srs = osr.SpatialReference()
    res = srs.SetWellKnownGeogCS(header[ifc.PYRATE_DATUM])
    if res:
        msg = 'Unrecognised projection: %s' % header[ifc.PYRATE_DATUM]
        raise GeotiffException(msg)

    wkt = srs.ExportToWkt()
    dtype = 'float32' if (_is_interferogram(header) or _is_incidence(header) or _is_coherence(header) or _is_baseline(header)) else 'int16'

    # get subset of metadata relevant to PyRate
    md = collate_metadata(header)

    # create GDAL object
    ds = gdal_dataset(
        dest, ncols, nrows, driver="GTiff", bands=1, dtype=dtype, metadata=md, crs=wkt, geotransform=gt,
        creation_opts=["compress=packbits"]
    )

    # copy data from the binary file
    band = ds.GetRasterBand(1)
    band.SetNoDataValue(nodata)

    row_bytes = ncols * bytes_per_col

    with open(data_path, 'rb') as f:
        for y in range(nrows):
            if ifg_proc == ROIPAC:
                if _is_interferogram(header):
                    f.seek(row_bytes, 1)  # skip interleaved band 1

            data = struct.unpack(fmtstr, f.read(row_bytes))
            band.WriteArray(np.array(data).reshape(1, ncols), yoff=y)

    ds = None  # manual close
    del ds


def read_lookup_table(head, data_path, xlooks, ylooks):
    # pylint: disable = too - many - statements
    """
    Creates a copy of input lookup table file in a numpy array and applies the ifg ML factors

    :param IFG object head: first IFG in the list to read metadata
    :param str data_path: Input file
    :param int xlooks: multi-looking factor in x
    :param int ylooks: multi-looking factor in y

    :return: np-array lt_data_az: azimuth (i.e. row) of radar-coded MLI
    :return: np-array lt_data_rg: range (i.e. column) of radar-coded MLI
    """
    # pylint: disable=too-many-branches
    # pylint: disable=too-many-locals

    # read relevant metadata parameters
    nrows = head.nrows # number of rows in multi-looked data sets
    ncols = head.ncols # number of columns in multi-looked data sets
    nrows_lt = int(head.meta_data[ifc.PYRATE_NROWS]) # number of rows of original geotiff files
    ncols_lt = int(head.meta_data[ifc.PYRATE_NCOLS]) # number of columns of original geotiff files
    ifg_proc = head.meta_data[ifc.PYRATE_INSAR_PROCESSOR]

    # get dimensions of lookup table file
    bytes_per_col, fmtstr = _data_format(ifg_proc, True, ncols_lt*2) # float complex data set containing value tupels
    row_bytes = ncols_lt*2 * bytes_per_col
    lt_data_az = np.empty((0, ncols)) # empty array with correct number of columns
    lt_data_rg = np.empty((0, ncols)) # empty array with correct number of column

    # for indexing: lookup table file contains value pairs (i.e. range/azimuth)
    idx1 = np.arange(int(xlooks/2)-1, ncols_lt, xlooks) # first value
    idx2 = np.arange(int(xlooks/2), ncols_lt, xlooks) # second value

    # read the binary lookup table file and save the range/azimuth value pair for each position in ML data
    print("reading lookup table file %s ..." % data_path)
    with open(data_path, 'rb') as f:
        for y in range(int(ylooks/2), nrows_lt, ylooks):
            print("reading row %i of lookup table file" % y)
            data = struct.unpack(fmtstr, f.read(row_bytes))
            row_data = np.array(data)
            row_data_ml_az = row_data[idx1] # azimuth for PyRate
            row_data_ml_rg = row_data[idx2]
            lt_data_az = np.append(lt_data_az, [row_data_ml_az], axis=0)
            lt_data_rg = np.append(lt_data_rg, [row_data_ml_rg], axis=0)

    return lt_data_az, lt_data_rg


def gdal_dataset(out_fname, columns, rows, driver="GTiff", bands=1,
                 dtype='float32', metadata=None, crs=None,
                 geotransform=None, creation_opts=None):
    """
    Initialises a py-GDAL dataset object for writing image data.
    """
    if dtype == 'float32':
        gdal_dtype = gdal.GDT_Float32
    elif dtype == 'int16':
        gdal_dtype = gdal.GDT_Int16
    else:
        # assume gdal.GDT val is passed to function
        gdal_dtype = dtype

    # create output dataset
    driver = gdal.GetDriverByName(driver)
    outds = driver.Create(out_fname, columns, rows, bands, gdal_dtype, options=creation_opts)

    # geospatial info
    outds.SetGeoTransform(geotransform)
    outds.SetProjection(crs)

    # add metadata
    if metadata is not None:
        for k, v in metadata.items():
            outds.SetMetadataItem(k, str(v))

    return outds


def collate_metadata(header):
    """
    Grab metadata relevant to PyRate from input metadata

    :param dict header: Input file metadata dictionary
    :flag to distinguish whether conv2tif or prepifg has called the function
        -> 0: conv2tif, 1: prepifg

    :return: dict of relevant metadata for PyRate
    """
    md = dict()

    def __common_ifg_coh_update(header, md):
        for k in [ifc.PYRATE_WAVELENGTH_METRES, ifc.PYRATE_TIME_SPAN,
                  ifc.PYRATE_INSAR_PROCESSOR,
                  ifc.FIRST_DATE, ifc.SECOND_DATE,
                  ifc.DATA_UNITS]:
            md.update({k: str(header[k])})
        if header[ifc.PYRATE_INSAR_PROCESSOR] == GAMMA:
            for k in [ifc.FIRST_TIME, ifc.SECOND_TIME,
                      ifc.PYRATE_NROWS, ifc.PYRATE_NCOLS,
                      ifc.PYRATE_INCIDENCE_DEGREES, ifc.PYRATE_HEADING_DEGREES,
                      ifc.PYRATE_RANGE_PIX_METRES, ifc.PYRATE_RANGE_N,
                      ifc.PYRATE_AZIMUTH_PIX_METRES, ifc.PYRATE_AZIMUTH_N,
                      ifc.PYRATE_AZIMUTH_LOOKS, ifc.PYRATE_PRF_HERTZ,
                      ifc.PYRATE_NEAR_RANGE_METRES, ifc.PYRATE_SAR_EARTH_METRES,
                      ifc.PYRATE_SEMI_MAJOR_AXIS_METRES, ifc.PYRATE_SEMI_MINOR_AXIS_METRES,
                      ifc.PYRATE_BASELINE_T, ifc.PYRATE_BASELINE_C, ifc.PYRATE_BASELINE_N,
                      ifc.PYRATE_BASELINE_RATE_T, ifc.PYRATE_BASELINE_RATE_C, ifc.PYRATE_BASELINE_RATE_N]:
                md.update({k: str(header[k])})

    if _is_coherence(header):
        __common_ifg_coh_update(header, md)
        md.update({ifc.DATA_TYPE: ifc.COH})
    elif _is_baseline(header):
        __common_ifg_coh_update(header, md)
        md.update({ifc.DATA_TYPE: ifc.BAS})
    elif _is_interferogram(header):
        __common_ifg_coh_update(header, md)
        md.update({ifc.DATA_TYPE: ifc.ORIG})
    elif _is_incidence(header):
        md.update({ifc.DATA_TYPE: ifc.INCIDENCE})
    else:  # must be dem
        md.update({ifc.DATA_TYPE: ifc.DEM})

    return md


def _data_format(ifg_proc, is_ifg, ncols):
    """
    Convenience function to determine the bytesize and format of input files
    """
    if ifg_proc == GAMMA:
        fmtstr = '!' + ('f' * ncols)  # data format is big endian float32s
        bytes_per_col = 4
    elif ifg_proc == ROIPAC:
        if is_ifg:
            fmtstr = '<' + ('f' * ncols)  # roipac ifgs are little endian float32s
            bytes_per_col = 4
        else:
            fmtstr = '<' + ('h' * ncols)  # roipac DEM is little endian signed int16
            bytes_per_col = 2
    else:  # pragma: no cover
        msg = 'Unrecognised InSAR Processor: %s' % ifg_proc
        raise GeotiffException(msg)
    return bytes_per_col, fmtstr


def _check_raw_data(bytes_per_col, data_path, ncols, nrows):
    """
    Convenience function to check the file size is as expected
    """
    size = ncols * nrows * bytes_per_col
    act_size = os.stat(data_path).st_size
    if act_size != size:
        msg = '%s should have size %s, not %s. Is the correct file being used?'
        raise GeotiffException(msg % (data_path, size, act_size))


def _check_pixel_res_mismatch(header):
    """
    Convenience function to check equality of pixel resolution in X and Y dimensions
    """
    # pylint: disable=invalid-name
    xs, ys = [abs(i) for i in [header[ifc.PYRATE_X_STEP], header[ifc.PYRATE_Y_STEP]]]

    if xs != ys:
        msg = 'X and Y cell sizes do not match: %s & %s'
        raise GeotiffException(msg % (xs, ys))


def write_unw_from_data_or_geotiff(geotif_or_data, dest_unw, ifg_proc):
    """
    Function to write numpy array data or a geotiff to a GAMMA-format
    big-endian float32 .unw file

    :param str geotif_or_data: path name of geotiff file to convert
        OR
    :param ndarray geotif_or_data: numpy array of data to convert
    :param str dest_unw: destination unw file
    :param int ifg_proc: processor type, GAMMA=1, ROIPAC=0

    :return: None, file saved to disk
    """
    if ifg_proc != 1:
        raise NotImplementedError('only supports GAMMA format for now')
    if isinstance(geotif_or_data, str):
        assert os.path.exists(geotif_or_data), 'make sure geotif exists'
        ds = gdal.Open(geotif_or_data)
        data = ds.ReadAsArray()
        ds = None
    else:
        data = geotif_or_data

    nrows, ncols = data.shape
    fmtstr = '!' + ('f' * ncols)  # data format is big endian float32s

    with open(dest_unw, 'wb') as f:
        for y in range(nrows):
            col_data = struct.pack(fmtstr, *data[y, :])
            f.write(col_data)


# This function may be able to be deprecated
def write_output_geotiff(md, gt, wkt, data, dest, nodata):
    # pylint: disable=too-many-arguments
    """
    Writes PyRate output data to a GeoTIFF file.

    :param dict md: Dictionary containing PyRate metadata
    :param list gt: GDAL geotransform for the data
    :param list wkt: GDAL projection information for the data
    :param ndarray data: Output data array to save
    :param str dest: Destination file name
    :param float nodata: No data value of data

    :return None, file saved to disk
    """

    driver = gdal.GetDriverByName("GTiff")
    nrows, ncols = data.shape
    ds = driver.Create(dest, ncols, nrows, 1, gdal.GDT_Float32, options=['compress=packbits'])
    # set spatial reference for geotiff
    ds.SetGeoTransform(gt)
    ds.SetProjection(wkt)
    ds.SetMetadataItem(ifc.EPOCH_DATE, str(md[ifc.EPOCH_DATE]))

    # set other metadata
    ds.SetMetadataItem('DATA_TYPE', str(md['DATA_TYPE']))

    # sequence position for time series products

    for k in [ifc.SEQUENCE_POSITION, ifc.PYRATE_REFPIX_X, ifc.PYRATE_REFPIX_Y, ifc.PYRATE_REFPIX_LAT,
              ifc.PYRATE_REFPIX_LON, ifc.PYRATE_MEAN_REF_AREA, ifc.PYRATE_STDDEV_REF_AREA]:
        if k in md:
            ds.SetMetadataItem(k, str(md[k]))

    # write data to geotiff
    band = ds.GetRasterBand(1)
    band.SetNoDataValue(nodata)
    band.WriteArray(data, 0, 0)


def write_geotiff(data, outds, nodata):
    # pylint: disable=too-many-arguments
    """
    A generic routine for writing a NumPy array to a geotiff.

    :param ndarray data: Output data array to save
    :param obj outds: GDAL destination object
    :param float nodata: No data value of data

    :return None, file saved to disk
    """
    # only support "2 <= dims <= 3"
    if data.ndim == 3:
        count, height, width = data.shape
    elif data.ndim == 2:
        height, width = data.shape
    else:
        msg = "Only support dimensions of '2 <= dims <= 3'."
        raise GeotiffException(msg)

    # write data to geotiff
    band = outds.GetRasterBand(1)
    band.SetNoDataValue(nodata)
    band.WriteArray(data, 0, 0)

    outds = None
    band = None
    del outds
    del band


class GeotiffException(Exception):
    """
    Geotiff exception class
    """

def create_tiles(shape, nrows=2, ncols=2):
    """
    Return a list of tiles containing nrows x ncols with each tile preserving
    the physical layout of original array. The number of rows can be changed
    (increased) such that the resulting tiles with float32's do not exceed
    500MB in memory. When the array shape (rows, columns) are not divisible
    by (nrows, ncols) then some of the array dimensions can change according
    to numpy.array_split.

    :param tuple shape: Shape tuple (2-element) of interferogram.
    :param int nrows: Number of rows of tiles
    :param int ncols: Number of columns of tiles

    :return: List of Tile class instances.
    :rtype: list
    """

    if len(shape) != 2:
        raise ValueError('shape must be a length 2 tuple')

    no_y, no_x = shape

    if ncols > no_x or nrows > no_y:
        raise ValueError('nrows/cols must be greater than ifg dimensions')
    col_arr = np.array_split(range(no_x), ncols)
    row_arr = np.array_split(range(no_y), nrows)
    return [Tile(i, (r[0], c[0]), (r[-1]+1, c[-1]+1)) for i, (r, c) in enumerate(product(row_arr, col_arr))]


class Tile():
    """
    Tile class for containing a sub-part of an interferogram
    """
    def __init__(self, index, top_left, bottom_right):
        """
        Parameters
        ----------
        index: int
            identifying index of a tile
        top_left: tuple
            ifg index of top left of tile
        bottom_right: tuple
            ifg index of bottom right of tile
        """

        self.index = index
        self.top_left = top_left
        self.bottom_right = bottom_right
        self.top_left_y, self.top_left_x = top_left
        self.bottom_right_y, self.bottom_right_x = bottom_right

    def __str__(self):
        return "Convenience Tile class containing tile co-ordinates"


def get_tiles(ifg_path, rows, cols) -> List[Tile]:
    """
    Break up the interferograms into smaller tiles based on user supplied
    rows and columns.

    :param list ifg_path: List of destination geotiff file names
    :param int rows: Number of rows to break each interferogram into
    :param int cols: Number of columns to break each interferogram into

    :return: tiles: List of shared.Tile instances
    :rtype: list
    """
    ifg = Ifg(ifg_path)
    ifg.open(readonly=True)
    tiles = create_tiles(ifg.shape, nrows=rows, ncols=cols)
    ifg.close()
    return tiles


def nan_and_mm_convert(ifg, params):
    """
    Perform millimetre and nan conversion on interferogram data

    :param Ifg instance ifg: Interferogram class instance
    :param dict params: Dictionary of parameters

    :return: None, data modified internally
    """
    nan_conversion = params[cf.NAN_CONVERSION]
    if nan_conversion:  # nan conversion happens here in networkx mst
        # if not ifg.nan_converted:
        ifg.nodata_value = params[cf.NO_DATA_VALUE]
        ifg.convert_to_nans()
    if not ifg.mm_converted:
        ifg.convert_to_mm()


def cell_size(lat, lon, x_step, y_step):
    # pylint: disable=invalid-name
    """
    Converts X|Y_STEP in degrees to X & Y cell size in metres.
    This function depends on PyProj/PROJ4 to implement the function

    :param float lat: Latitude in degrees
    :param float lon: Longitude in degrees
    :param float x_step: Horizontal step size in degrees
    :param float y_step: Vertical step size in degrees

    :return: tuple of X and Y cell size floats
    :rtype: tuple
    """
    if lat > 84.0 or lat < -80:
        msg = "No UTM zone for polar region: > 84 degrees N or < 80 degrees S. " \
              "Provided values are lat: "+str(lat) +" long: " +str(lon)
        raise ValueError(msg)

    zone = _utm_zone(lon)
    p0 = pyproj.Proj(proj='latlong', ellps='WGS84')
    p1 = pyproj.Proj(proj='utm', zone=zone, ellps='WGS84')

    x0, y0 = pyproj.transform(p0, p1, lon, lat, errcheck=True)
    x1, y1 = pyproj.transform(p0, p1, lon + x_step, lat + y_step, errcheck=True)

    return tuple(abs(e) for e in (x1 - x0, y1 - y0))


def _utm_zone(longitude):
    """
    Returns basic UTM zone for given longitude in degrees.
    Currently does NOT handle the sub-zoning around Scandanavian countries.
    See http://www.dmap.co.uk/utmworld.htm
    """
    if longitude == 180:
        return 60.0
    return floor((longitude + 180) / 6.0) + 1


class PrereadIfg:
    """
    Convenience class for handling pre-calculated ifg params
    """
    # pylint: disable=too-many-arguments
    # pylint: disable=too-many-instance-attributes
    def __init__(self, path, tmp_path, nan_fraction, first, second, time_span,
                 nrows, ncols, metadata):
        self.path = path
        self.tmp_path = tmp_path
        self.nan_fraction = nan_fraction
        self.first = first
        self.second = second
        self.time_span = time_span
        self.nrows = nrows
        self.ncols = ncols
        self.shape = (nrows, ncols)
        self.metadata = metadata


def _prep_ifg(ifg_path, params):
    """
    Wrapper for reading an interferogram file and creating an Ifg object

    :param str ifg_path: Interferogram file path
    :param dict params: Dictionary of configuration parameters

    :return: ifg: Interferogram class instance
    :rtype: xxxx (eg flaot)
    """
    # Only used in pyrate.scripts.run_pyrate?
    ifg = Ifg(ifg_path)
    ifg.open()
    nan_and_mm_convert(ifg, params)
    return ifg


def save_numpy_phase(ifg_paths, params):
    """
    Save interferogram phase data as numpy array file on disk.

    :param list ifg_paths: List of strings for interferogram paths
    :param list tiles: List of pyrate.shared.Tile instances
    :param dict params: Dictionary of configuration parameters

    :return: None, file saved to disk
    """
    tiles = params['tiles']
    outdir = params[cf.TMPDIR]
    if not os.path.exists(outdir):
        mkdir_p(outdir)
    for ifg_path in mpiops.array_split(ifg_paths):
        ifg = Ifg(ifg_path)
        ifg.open()
        phase_data = ifg.phase_data
        bname = basename(ifg_path).split('.')[0]
        for t in tiles:
            p_data = phase_data[t.top_left_y:t.bottom_right_y,
                                t.top_left_x:t.bottom_right_x]
            phase_file = 'phase_data_{}_{}.npy'.format(bname, t.index)
            np.save(file=join(outdir, phase_file),
                    arr=p_data)
        ifg.close()
    mpiops.comm.barrier()


def get_geotiff_header_info(ifg_path):
    """
    Return information from a geotiff interferogram header using GDAL methods.

    :param str ifg_path: path to interferogram geotiff file

    :return: md: PyRate metadata
    :rtype: list
    :return: gt: GDAL geotransform for the data
    :rtype: list
    :return: wkt: GDAL projection information for the data
    :rtype: list
    """
    ds = gdal.Open(ifg_path)
    md = ds.GetMetadata()  # get metadata for writing on output tifs
    gt = ds.GetGeoTransform()  # get geographical bounds of data
    wkt = ds.GetProjection()  # get projection of data
    ds = None  # close dataset
    return gt, md, wkt


def warp_required(xlooks, ylooks, crop):
    """
    Check if a crop or multi-look operation is required.

    :param int xlooks: Resampling/multi-looking in x dir
    :param int ylooks: Resampling/multilooking in y dir
    :param int crop: Interferogram crop option

    :return: True if params show rasters need to be cropped and/or resized
    :rtype: bool
    """
    if xlooks > 1 or ylooks > 1:
        return True
    if crop is None:
        return False
    return True


def check_correction_status(ifgs, meta):  # pragma: no cover
    """
    Generic function for checking if a correction has already been performed
    in a previous run by interrogating PyRate meta data entries

    :param preread_ifgs: Dictionary of pre-read interferogram information
    :param str meta: Meta data flag to check for

    :return: True if correction has been performed, otherwise False
    :rtype: bool
    """
    def close_all(ifgs):
        for ifg in ifgs:
            ifg.close()
    
    if not isinstance(ifgs[0], Ifg):
        ifgs = [Ifg(ifg_path) for ifg_path in ifgs]

    for ifg in ifgs:
        if not ifg.is_open:
            ifg.open()

    flags = [meta in ifg.meta_data for ifg in ifgs]
    if all(flags):
        log.info('Skipped: interferograms already corrected')
        return True
    elif not all(flags) and any(flags):
        log.debug('Detected mix of corrected and uncorrected interferograms')
        for i, flag in zip(ifgs, flags):
            if flag:
                msg = '{}: correction detected'.format(i.data_path)
            else:
                msg = '{}: correction NOT detected'.format(i.data_path)
            log.debug(msg)
            close_all(ifgs)
            raise CorrectionStatusError(msg)
    else:
        log.debug('Calculating corrections')
        close_all(ifgs)
        return False


class CorrectionStatusError(Exception):
    """
    Generic class for correction status errors.
    """


def extract_epochs_from_filename(filename_with_epochs: str) -> List[str]:
    src_epochs = re.findall(r"(\d{8})", str(filename_with_epochs))
    if not len(src_epochs) > 0:
        src_epochs = re.findall(r"(\d{6})", str(filename_with_epochs))
    return src_epochs


def mpi_vs_multiprocess_logging(step, params):
    if mpiops.size > 1:  # Over-ride input options if this is an MPI job
        log.info(f"Running '{step}' step with MPI using {mpiops.size} processes")
        log.warning("Disabling joblib parallel processing (setting parallel = 0)")
        params[cf.PARALLEL] = 0
    else:
        if params[cf.PARALLEL] == 1:
            log.info(f"Running '{step}' step in parallel using {params[cf.PROCESSES]} processes")
        else:
            log.info(f"Running '{step}' step in serial")


def dem_or_ifg(data_path):
    """
    Returns an Ifg or DEM class object from input geotiff file.

    :param str data_path: file path name

    :return: Interferogram or DEM object from input file
    :rtype: Ifg or DEM class object
    """
    ds = gdal.Open(data_path)
    md = ds.GetMetadata()
    if ifc.FIRST_DATE in md:  # ifg
        return Ifg(data_path)
    else:
        return DEM(data_path)


def join_dicts(dicts: List[dict]) -> dict:
    """
    Function to concatenate dictionaries
    """
    if dicts is None:  # pragma: no cover
        return {}
    assembled_dict = {k: v for D in dicts for k, v in D.items()}
    return assembled_dict


def tiles_split(func, params, *args, **kwargs):
    tiles = params[cf.TILES]
    process_tiles = mpiops.array_split(tiles)
    if params[cf.PARALLEL]:
        Parallel(n_jobs=params[cf.PROCESSES], verbose=joblib_log_level(cf.LOG_LEVEL))(
            delayed(func)(t, params, *args, **kwargs) for t in process_tiles)
    else:
        for t in process_tiles:
            func(t, params, *args, **kwargs)
    mpiops.comm.barrier()


def output_tiff_filename(inpath, outpath):
    """
    Output geotiff filename for a given input filename.

    :param str inpath: path of input file location
    :param str outpath: path of output file location

    :return: Geotiff filename for the given file.
    :rtype: str
    """
    fname, ext = os.path.basename(inpath).split('.')
    outpath = os.path.dirname(inpath) if outpath is None else outpath
    if ext == 'tif':
        name = os.path.join(outpath, fname + '.tif')
    else:
        name = os.path.join(outpath, fname + '_' + ext + '.tif')
    return name<|MERGE_RESOLUTION|>--- conflicted
+++ resolved
@@ -66,18 +66,11 @@
 
 
 class InputTypes(Enum):
-<<<<<<< HEAD
     IFG = 'ifg'
     COH = 'coh'
+    BAS = 'bas'
     DEM = 'dem'
     HEADER = 'header'
-=======
-    IFG = '_ifg'
-    COH = '_coh'
-    BAS = '_bas'
-    DEM = '_dem'
-    HEADER = '_header'
->>>>>>> a0f7bea3
 
 
 def joblib_log_level(level: str) -> int:
