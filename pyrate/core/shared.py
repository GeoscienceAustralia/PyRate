#   This Python module is part of the PyRate software package.
#
#   Copyright 2017 Geoscience Australia
#
#   Licensed under the Apache License, Version 2.0 (the "License");
#   you may not use this file except in compliance with the License.
#   You may obtain a copy of the License at
#
#       http://www.apache.org/licenses/LICENSE-2.0
#
#   Unless required by applicable law or agreed to in writing, software
#   distributed under the License is distributed on an "AS IS" BASIS,
#   WITHOUT WARRANTIES OR CONDITIONS OF ANY KIND, either express or implied.
#   See the License for the specific language governing permissions and
#   limitations under the License.
# coding: utf-8
"""
This Python module contains utilities and classes shared by
all other PyRate modules
"""
# pylint: disable=too-many-lines
import errno
import logging
import math
from math import floor
import os
from os.path import basename, dirname, join
import struct
from datetime import date
from itertools import product
import numpy as np
from numpy import where, nan, isnan, sum as nsum, isclose
import pyproj
import pkg_resources

from pyrate.core import ifgconstants as ifc, mpiops, config as cf

VERBOSE = True
log = logging.getLogger(__name__)

try:
    from osgeo import osr, gdal
    from osgeo.gdalconst import GA_Update, GA_ReadOnly
except ImportError:
    import gdal

gdal.UseExceptions()

# Constants
PHASE_BAND = 1
RADIANS = 'RADIANS'
MILLIMETRES = 'MILLIMETRES'
GAMMA = 'GAMMA'
ROIPAC = 'ROIPAC'

# GDAL projection list
GDAL_X_CELLSIZE = 1
GDAL_Y_CELLSIZE = 5
GDAL_X_FIRST = 0
GDAL_Y_FIRST = 3

def joblib_log_level(level: str) -> int:
    """
    Convert python log level to joblib int verbosity.
    """ 
    if level == 'INFO':
        return 0
    else:
        return 60

def mkdir_p(path):
    """
    Make new directory and create parent directories as necessary.
    Copied from stackoverflow:
    http://stackoverflow.com/questions/600268/mkdir-p-functionality-in-python

    :param str path: Path name for new directory
    """
    try:
        os.makedirs(path)
    except OSError as exc:  # Python >2.5
        if exc.errno == errno.EEXIST and os.path.isdir(path):
            pass
        else:
            raise


class RasterBase(object):
    """
    Base class for PyRate GeoTIFF based raster datasets.
    """
    # pylint: disable=missing-docstring
    # pylint: disable=too-many-instance-attributes
    def __init__(self, path):
        if isinstance(path, gdal.Dataset):
            self.dataset = path  # path will be Dataset in this case
            self.data_path = self.dataset  # data_path dummy
            self.add_geographic_data()
        else:
            self.data_path = path
            self.dataset = None  # for GDAL dataset obj
            self._readonly = not os.access(path, os.R_OK | os.W_OK)

            if self._readonly is None:
                raise NotImplementedError  # os.access() has failed?

    def __str__(self):
        name = self.__class__.__name__
        return "%s('%s')" % (name, self.data_path)

    def __repr__(self):
        name = self.__class__.__name__
        return "%s('%s')" % (name, self.data_path)

    def open(self, readonly=None):
        """
        Opens generic raster dataset.
        """
        if self.dataset is not None:
            msg = "open() already called for %s" % self
            raise RasterException(msg)

        if not os.path.exists(self.data_path):
            raise IOError('The file {path} does not exist. Consider first '
                          'running prepifg'.format(path=self.data_path))

        # unless read only, by default open files as writeable
        if readonly not in [True, False, None]:
            raise ValueError("readonly must be True, False or None")

        if readonly is False and self._readonly is True:
            raise IOError("Cannot open write protected file for writing")

        flag = GA_ReadOnly if self._readonly else GA_Update
        self.dataset = gdal.Open(self.data_path, flag)
        if self.dataset is None:
            raise RasterException("Error opening %s" % self.data_path)

        self.add_geographic_data()

    def add_geographic_data(self):
        """
        Determine and add geographic data to object
        """
        # add some geographic data
        self.x_centre = int(self.ncols / 2)
        self.y_centre = int(self.nrows / 2)
        self.lat_centre = self.y_first + (self.y_step * self.y_centre)
        self.long_centre = self.x_first + (self.x_step * self.x_centre)
        # use cell size from centre of scene
        self.x_size, self.y_size = cell_size(self.lat_centre, self.long_centre,
                                             self.x_step, self.y_step)

    @property
    def ncols(self):
        """
        Number of raster columns
        """
        return self.dataset.RasterXSize

    @property
    def nrows(self):
        """
        Number of raster rows
        """
        return self.dataset.RasterYSize

    @property
    def x_step(self):
        """
        Raster pixel size in X (easting) dimension
        """
        return float(self.dataset.GetGeoTransform()[GDAL_X_CELLSIZE])

    @property
    def y_step(self):
        """
        Raster pixel size in Y (northing) dimension
        """
        return float(self.dataset.GetGeoTransform()[GDAL_Y_CELLSIZE])

    @property
    def x_first(self):
        """
        Raster western bounding coordinate
        """
        return float(self.dataset.GetGeoTransform()[GDAL_X_FIRST])

    @property
    def x_last(self):
        """
        Raster eastern bounding coordinate
        """
        return self.x_first + (self.x_step * self.ncols)

    @property
    def y_first(self):
        """
        Raster northern bounding coordinate
        """
        return float(self.dataset.GetGeoTransform()[GDAL_Y_FIRST])

    @property
    def y_last(self):
        """
        Raster southern bounding coordinate
        """
        return self.y_first + (self.y_step * self.nrows)

    @property
    def shape(self):
        """
        Returns tuple of (Y,X) shape of the raster (as per numpy.shape).
        """
        return self.dataset.RasterYSize, self.dataset.RasterXSize

    @property
    def num_cells(self):
        """
        Total number of pixels in raster dataset
        """
        if self.is_open:
            return self.dataset.RasterXSize * self.dataset.RasterYSize
        else:
            raise RasterException('Dataset not open')

    @property
    def is_open(self):
        """
        Returns True if the underlying dataset has been opened by GDAL.
        """
        return self.dataset is not None

    def close(self):
        """
        Explicitly closes file opened by gdal.Open()
        This is required in windows, otherwise opened files can not be removed,
        because windows locks open files.
        """
        if self.is_open:
            self.dataset = None

    @property
    def is_read_only(self):
        """
        Determines file permissions
        """
        return self._readonly

    def _get_band(self, band):
        """
        Wrapper (with error checking) for GDAL's Band.GetRasterBand() method.

        :param int band: number of band, starting at 1
        """
        if self.dataset is not None:
            return self.dataset.GetRasterBand(band)
        else:
            raise RasterException("Raster %s has not been opened"
                                  % self.data_path)


class Ifg(RasterBase):
    """
    Interferogram (Ifg) class objects; double as a container for
    interferometric phase raster band data and related data.
    """
    # pylint: disable=too-many-instance-attributes
    def __init__(self, path):
        """
        Interferogram constructor, for 2-band Ifg raster datasets.

        :param str path: Path to interferogram file
        """
        RasterBase.__init__(self, path)
        self._phase_band = None
        self._phase_data = None
        self.master = None
        self.slave = None
        self.nan_converted = False
        self.mm_converted = False
        self.meta_data = None
        self.wavelength = None
        self._nodata_value = None
        self.time_span = None

    def open(self, readonly=None):
        """
        Open raster file.

        :param bool readonly: True/False, or None to open as underlying file setting
        """
        RasterBase.open(self, readonly)
        self.initialize()

    def initialize(self):
        """
        Read basic interferogram properties upon opening interferogram.
        """
        self._init_dates()
        md = self.dataset.GetMetadata()
        self.wavelength = float(md[ifc.PYRATE_WAVELENGTH_METRES])
        self.meta_data = md
        self.nan_converted = False # This flag set True after NaN conversion

    def _init_dates(self):
        """
        Determine master and slave dates, and interferogram timespan
        """
        def _to_date(datestr):
            year, month, day = [int(i) for i in datestr.split('-')]
            return date(year, month, day)

        md = self.dataset.GetMetadata()
        datestrs = [md[k] for k in [ifc.MASTER_DATE, ifc.SLAVE_DATE]]

        if all(datestrs):
            self.master, self.slave = [_to_date(s) for s in datestrs]
            self.time_span = (self.slave - self.master).days/ifc.DAYS_PER_YEAR
        else:
            msg = 'Missing master and/or slave date in %s' % self.data_path
            raise IfgException(msg)

    def convert_to_nans(self):
        """
        Convert phase data of given value to NaN
        """
        if (self._nodata_value is None) \
                or (self.dataset is None):  # pragma: no cover
            msg = 'nodata value needs to be set for nan conversion.' \
                  'Use ifg.nodata_value = NoDataValue to set nodata_value'
            log.warning(msg)
            raise RasterException(msg)
        if ((self.dataset.GetMetadataItem(ifc.NAN_STATUS) == ifc.NAN_CONVERTED)
                or self.nan_converted):
            self.phase_data = self.phase_data
            self.nan_converted = True
            msg = '{}: ignored as previous nan ' \
                  'conversion detected'.format(self.data_path)
            log.debug(msg)
            return
        else:
            self.phase_data = where(
                isclose(self.phase_data, self._nodata_value, atol=1e-6),
                nan,
                self.phase_data)
            self.meta_data[ifc.NAN_STATUS] = ifc.NAN_CONVERTED
            self.nan_converted = True

    @property
    def phase_band(self):
        """
        Returns a GDAL Band object for the phase band.
        """
        if self._phase_band is None:
            self._phase_band = self._get_band(PHASE_BAND)
        return self._phase_band

    @property
    def nodata_value(self):
        """
        Determine the no-data value in phase band.
        """
        return self._nodata_value

    @nodata_value.setter
    def nodata_value(self, val):
        """
        Set the no-data value for phase band.
        """
        self._nodata_value = val

    @property
    def phase_data(self):
        """
        Returns phase band as an array.
        """
        if self._phase_data is None:
            self._phase_data = self.phase_band.ReadAsArray()
        return self._phase_data

    def convert_to_mm(self):
        """
        Convert phase data units from radians to millimetres.
        """
        self.mm_converted = True
        if self.dataset.GetMetadataItem(ifc.DATA_UNITS) == MILLIMETRES:
            msg = '{}: ignored as previous phase unit conversion ' \
                  'already applied'.format(self.data_path)
            log.debug(msg)
            self.phase_data = self.phase_data
            return
        elif self.dataset.GetMetadataItem(ifc.DATA_UNITS) == RADIANS:
            self.phase_data = convert_radians_to_mm(self.phase_data,
                                                    self.wavelength)
            self.meta_data[ifc.DATA_UNITS] = MILLIMETRES
            # self.write_modified_phase()
            # otherwise NaN's don't write to bytecode properly
            # and numpy complains
            # self.dataset.FlushCache()
            msg = '{}: converted phase units ' \
                  'to millimetres'.format(self.data_path)
            log.debug(msg)
        else:  # pragma: no cover
            msg = 'Phase units are not millimetres or radians'
            raise IfgException(msg)

    @phase_data.setter
    def phase_data(self, data):
        """
        Set phase data value
        """
        self._phase_data = data

    @property
    def phase_rows(self):
        """
        Generator returning each row of the phase data.
        """
        for y in range(self.nrows):
            r = self.phase_band.ReadAsArray(yoff=y,
                                            win_xsize=self.ncols, win_ysize=1)
            yield r[0] # squeezes row from (1, WIDTH) to 1D array

    @property
    def nan_count(self):
        """
        Returns total number of NaN cells in the phase data.
        """
        return nsum(isnan(self.phase_data))

    @property
    def nan_fraction(self):
        """
        Returns decimal fraction of NaN cells in the phase band.
        """
        if (self._nodata_value is None) or (self.dataset is None):
            msg = 'nodata_value needs to be set for nan fraction calc.' \
                  'Use ifg.nondata = NoDataValue to set nodata'
            raise RasterException(msg)
        # don't cache nan_count as client code may modify phase data
        nan_count = self.nan_count
        # handle datasets with no 0 -> NaN replacement
        if not self.nan_converted and (nan_count == 0):
            nan_count = nsum(np.isclose(self.phase_data,
                                        self._nodata_value, atol=1e-6))
        return nan_count / float(self.num_cells)

    def write_modified_phase(self, data=None):
        """
        Write updated phase data to file on disk.
        """
        if self.is_read_only:
            raise IOError("Cannot write to read only Ifg")

        # keep this block
        # if new_data_path is None:
        #     self.dataset = gdal.Open(self.data_path, GA_Update)
        # else:
        #     self.dataset = gdal.Open(new_data_path, GA_Update)
        # self._phase_band = None

        if data is not None:
            assert isinstance(data, np.ndarray)
            data_r, data_c = data.shape
            assert data_r == self.nrows and data_c == self.ncols
            self.phase_data = data
        self.phase_band.WriteArray(self.phase_data)
        for k, v in self.meta_data.items():
            self.dataset.SetMetadataItem(k, v)
        self.dataset.FlushCache()

# Is this functionality used?
#    def save_numpy_phase(self, numpy_file):
#        """
#        Dump phase data to numpy array file
#        """
#        np.save(file=numpy_file, arr=self.phase_data)


class IfgPart(object):
    """
    Create a tile (subset) of an Ifg data object
    """
    # pylint: disable=missing-docstring
    # pylint: disable=too-many-instance-attributes
    def __init__(self, ifg_or_path, tile, ifg_dict=None):
        """
        Interferogram tile constructor.

        :param str path: Path to interferogram file
        """
        self.tile = tile
        self.r_start = self.tile.top_left_y
        self.r_end = self.tile.bottom_right_y
        self.c_start = self.tile.top_left_x
        self.c_end = self.tile.bottom_right_x
        if ifg_dict is not None:  # should be used with MPI
            ifg = ifg_dict[ifg_or_path]
            self.nan_fraction = ifg.nan_fraction
            self.master = ifg.master
            self.slave = ifg.slave
            self.time_span = ifg.time_span
            phase_file = 'phase_data_{}_{}.npy'.format(
                basename(ifg_or_path).split('.')[0], tile.index)
            self.phase_data = np.load(join(dirname(ifg_or_path), cf.TMPDIR,
                                           phase_file))
        else:
            # check if Ifg was sent.
            if isinstance(ifg_or_path, Ifg):
                ifg = ifg_or_path
            else:
                self.data_path = ifg_or_path
                ifg = Ifg(ifg_or_path)
            self.phase_data = None
            self.nan_fraction = None
            self.master = None
            self.slave = None
            self.time_span = None
        if isinstance(ifg, Ifg):
            self.read_required(ifg)

    def read_required(self, ifg):
        """
        Read interferogram file if not already open.
        """
        if not ifg.is_open:
            ifg.open(readonly=True)
        ifg.nodata_value = 0
        self.phase_data = ifg.phase_data[self.r_start:self.r_end,
                                         self.c_start:self.c_end]
        self.nan_fraction = ifg.nan_fraction
        self.master = ifg.master
        self.slave = ifg.slave
        self.time_span = ifg.time_span
        ifg.phase_data = None
        ifg.close()  # close base ifg

    @property
    def nrows(self):
        """
        Determine number of rows in tile.
        """
        return self.r_end - self.r_start

    @property
    def ncols(self):
        """
        Determine number of columns in tile.
        """
        return self.c_end - self.c_start


class Incidence(RasterBase):   # pragma: no cover
    """
    Class for storing viewing geometry data.
    e.g. incidence and azimuth raster values
    """

    def __init__(self, path):
        """
        Incidence object constructor.
        """
        RasterBase.__init__(self, path)
        self._incidence_band = None
        self._azimuth_band = None
        self._incidence_data = None
        self._azimuth_data = None

    @property
    def incidence_band(self):
        """
        Returns the GDALBand for the incidence angle layer.
        """

        if self._incidence_band is None:
            self._incidence_band = self._get_band(1)
        return self._incidence_band

    @property
    def incidence_data(self):
        """
        Returns the incidence band as an array.
        """
        if self._incidence_data is None:
            self._incidence_data = self.incidence_band.ReadAsArray()
        return self._incidence_data

    @property
    def azimuth_band(self):
        """
        Returns the GDALBand for the azimuth layer.
        """
        if self._azimuth_band is None:
            self._azimuth_band = self._get_band(2)
        return self._azimuth_band

    @property
    def azimuth_data(self):
        """
        Returns the azimuth band as an array.
        """
        if self._azimuth_data is None:
            self._azimuth_data = self.azimuth_band.ReadAsArray()
        return self._azimuth_data


class DEM(RasterBase):
    """
    Generic raster class for single band DEM files.
    """

    def __init__(self, path):
        """
        DEM constructor.
        """
        RasterBase.__init__(self, path)
        self._band = None

    @property
    def height_band(self):
        """
        Returns the GDALBand for the elevation layer.
        """
        if self._band is None:
            self._band = self._get_band(1)
        return self._band


class IfgException(Exception):
    """
    Generic exception class for interferogram errors.
    """


class RasterException(Exception):
    """
    Generic exception for raster errors.
    """


class EpochList(object):
    """
    Metadata container for epoch related information.
    """

    def __init__(self, dates=None, repeat=None, spans=None):
        """
        Construct epochlist object
        """
        self.dates = dates # list of unique dates from all the ifgs
        self.repeat = repeat
        self.spans = spans  # time span from earliest ifg

    def __str__(self):
        return "EpochList: %s" % str(self.dates)

    def __repr__(self):
        return "EpochList: %s" % repr(self.dates)


def convert_radians_to_mm(data, wavelength):
    """
    Function to translates phase in units of radians to units in millimetres.

    :param ndarray data: Interferogram phase data array
    :param float wavelength: Radar wavelength in metres

    :return: data: converted phase data
    :rtype: ndarray
    """
    return data * ifc.MM_PER_METRE * (wavelength / (4 * math.pi))


def nanmedian(x):
    """
    Determine the median of values excluding nan values.
    Use different numpy algorithm dependent on numpy version.

    :param ndarray x: array of numeric data.

    :return: y: median value
    :rtype: float
    """
    # pylint: disable=no-member
    version = [int(i) for i in
               pkg_resources.get_distribution("numpy").version.split('.')[:2]]
    if version[0] == 1 and version[1] > 9:
        return np.nanmedian(x)
    else:   # pragma: no cover
        return np.median(x[~np.isnan(x)])


def _is_interferogram(hdr):
    """
    Convenience function to determine if file is interferogram
    """
    return ifc.PYRATE_WAVELENGTH_METRES in hdr


def _is_incidence(hdr):
    """
    Convenience function to determine if incidence file
    """
    return 'FILE_TYPE' in hdr


def write_fullres_geotiff(header, data_path, dest, nodata):
    # pylint: disable=too-many-statements
    """
    Creates a copy of input image data (interferograms, DEM, incidence maps
    etc) in GeoTIFF format with PyRate metadata.

    :param dict header: Interferogram metadata dictionary
    :param str data_path: Input file
    :param str dest: Output destination file
    :param float nodata: No-data value

    :return: None, file saved to disk
    """
    # pylint: disable=too-many-branches
    # pylint: disable=too-many-locals
    ifg_proc = header[ifc.PYRATE_INSAR_PROCESSOR]
    ncols = header[ifc.PYRATE_NCOLS]
    nrows = header[ifc.PYRATE_NROWS]
    bytes_per_col, fmtstr = _data_format(ifg_proc, _is_interferogram(header), ncols)
    if _is_interferogram(header) and ifg_proc == ROIPAC:
        # roipac ifg has 2 bands
        _check_raw_data(bytes_per_col*2, data_path, ncols, nrows)
    else:
        _check_raw_data(bytes_per_col, data_path, ncols, nrows)

    _check_pixel_res_mismatch(header)

    # position and projection data
    gt = [header[ifc.PYRATE_LONG], header[ifc.PYRATE_X_STEP], 0,
            header[ifc.PYRATE_LAT], 0, header[ifc.PYRATE_Y_STEP]]
    srs = osr.SpatialReference()
    res = srs.SetWellKnownGeogCS(header[ifc.PYRATE_DATUM])
    if res:
        msg = 'Unrecognised projection: %s' % header[ifc.PYRATE_DATUM]
        raise GeotiffException(msg)

    wkt = srs.ExportToWkt()
    dtype = 'float32' if (_is_interferogram(header) or _is_incidence(header)) else 'int16'

    # get subset of metadata relevant to PyRate
    md = collate_metadata(header)

    # create GDAL object
    ds = gdal_dataset(dest, ncols, nrows, driver="GTiff", bands=1,
                 dtype=dtype, metadata=md, crs=wkt,
                 geotransform=gt, creation_opts=['compress=packbits'])

    # copy data from the binary file
    band = ds.GetRasterBand(1)
    band.SetNoDataValue(nodata)

    row_bytes = ncols * bytes_per_col

    with open(data_path, 'rb') as f:
        for y in range(nrows):
            if ifg_proc == ROIPAC:
                if _is_interferogram(header):
                    f.seek(row_bytes, 1)  # skip interleaved band 1

            data = struct.unpack(fmtstr, f.read(row_bytes))

            band.WriteArray(np.array(data).reshape(1, ncols), yoff=y)

    ds = None  # manual close
    del ds


def gdal_dataset(out_fname, columns, rows, driver="GTiff", bands=1,
                 dtype='float32', metadata=None, crs=None,
                 geotransform=None, creation_opts=None):
    """
    Initialises a py-GDAL dataset object for writing image data.
    """
    if dtype == 'float32':
        gdal_dtype = gdal.GDT_Float32
    elif dtype == 'int16':
        gdal_dtype = gdal.GDT_Int16
    else:
        # assume gdal.GDT val is passed to function
        gdal_dtype = dtype

    # create output dataset
    driver = gdal.GetDriverByName(driver)
    outds = driver.Create(out_fname, columns, rows, bands, gdal_dtype, options=creation_opts)

    # geospatial info
    outds.SetGeoTransform(geotransform)
    outds.SetProjection(crs)

    # add metadata
    if metadata is not None:
        for k, v in metadata.items():
            outds.SetMetadataItem(k, str(v))

    return outds


def collate_metadata(header):
    """
    Grab metadata relevant to PyRate from input metadata

    :param dict header: Input file metadata dictionary

    :return: dict of relevant metadata for PyRate
    """
    md = dict()
    if _is_interferogram(header):
        for k in [ifc.PYRATE_WAVELENGTH_METRES, ifc.PYRATE_TIME_SPAN,
                  ifc.PYRATE_INSAR_PROCESSOR,
                  ifc.MASTER_DATE, ifc.SLAVE_DATE,
                  ifc.DATA_UNITS, ifc.DATA_TYPE]:
            md.update({k: str(header[k])})
        if header[ifc.PYRATE_INSAR_PROCESSOR] == GAMMA:
            for k in [ifc.MASTER_TIME, ifc.SLAVE_TIME, ifc.PYRATE_INCIDENCE_DEGREES]:
                md.update({k: str(header[k])})
    elif _is_incidence(header):
        md.update({ifc.DATA_TYPE:ifc.INCIDENCE})
    else: # must be dem
        md.update({ifc.DATA_TYPE:ifc.DEM})

    return md


def _data_format(ifg_proc, is_ifg, ncols):
    """
    Convenience function to determine the bytesize and format of input files
    """
    if ifg_proc == GAMMA:
        fmtstr = '!' + ('f' * ncols)  # data format is big endian float32s
        bytes_per_col = 4
    elif ifg_proc == ROIPAC:
        if is_ifg:
            fmtstr = '<' + ('f' * ncols)  # roipac ifgs are little endian float32s
            bytes_per_col = 4
        else:
            fmtstr = '<' + ('h' * ncols)  # roipac DEM is little endian signed int16
            bytes_per_col = 2
    else:  # pragma: no cover
        msg = 'Unrecognised InSAR Processor: %s' % ifg_proc
        raise GeotiffException(msg)
    return bytes_per_col, fmtstr


def _check_raw_data(bytes_per_col, data_path, ncols, nrows):
    """
    Convenience function to check the file size is as expected
    """
    size = ncols * nrows * bytes_per_col
    act_size = os.stat(data_path).st_size
    if act_size != size:
        msg = '%s should have size %s, not %s. Is the correct file being used?'
        raise GeotiffException(msg % (data_path, size, act_size))


def _check_pixel_res_mismatch(header):
    """
    Convenience function to check equality of pixel resolution in X and Y dimensions
    """
    # pylint: disable=invalid-name
    xs, ys = [abs(i) for i in [header[ifc.PYRATE_X_STEP],
                               header[ifc.PYRATE_Y_STEP]]]

    if xs != ys:
        msg = 'X and Y cell sizes do not match: %s & %s'
        raise GeotiffException(msg % (xs, ys))


def write_unw_from_data_or_geotiff(geotif_or_data, dest_unw, ifg_proc):
    """
    Function to write numpy array data or a geotiff to a GAMMA-format
    big-endian float32 .unw file

    :param str geotif_or_data: path name of geotiff file to convert
        OR
    :param ndarray geotif_or_data: numpy array of data to convert
    :param str dest_unw: destination unw file
    :param int ifg_proc: processor type, GAMMA=1, ROIPAC=0

    :return: None, file saved to disk
    """
    if ifg_proc != 1:
        raise NotImplementedError('only supports GAMMA format for now')
    if isinstance(geotif_or_data, str):
        assert os.path.exists(geotif_or_data), 'make sure geotif exists'
        ds = gdal.Open(geotif_or_data)
        data = ds.ReadAsArray()
        ds = None
    else:
        data = geotif_or_data

    nrows, ncols = data.shape
    fmtstr = '!' + ('f' * ncols)  # data format is big endian float32s

    with open(dest_unw, 'wb') as f:
        for y in range(nrows):
            col_data = struct.pack(fmtstr, *data[y, :])
            f.write(col_data)


# This function may be able to be deprecated
def write_output_geotiff(md, gt, wkt, data, dest, nodata):
    # pylint: disable=too-many-arguments
    """
    Writes PyRate output data to a GeoTIFF file.

    :param dict md: Dictionary containing PyRate metadata
    :param list gt: GDAL geotransform for the data
    :param list wkt: GDAL projection information for the data
    :param ndarray data: Output data array to save
    :param str dest: Destination file name
    :param float nodata: No data value of data

    :return None, file saved to disk
    """

    driver = gdal.GetDriverByName("GTiff")
    nrows, ncols = data.shape
    ds = driver.Create(dest, ncols, nrows, 1, gdal.GDT_Float32, options=['compress=packbits'])
    # set spatial reference for geotiff
    ds.SetGeoTransform(gt)
    ds.SetProjection(wkt)
    ds.SetMetadataItem(ifc.EPOCH_DATE, str(md[ifc.EPOCH_DATE]))

    # set other metadata
    ds.SetMetadataItem('DATA_TYPE', str(md['DATA_TYPE']))
    # sequence position for time series products
    if 'SEQUENCE_POSITION' in md:
        ds.SetMetadataItem('SEQUENCE_POSITION', str(md['SEQUENCE_POSITION']))

    # write data to geotiff
    band = ds.GetRasterBand(1)
    band.SetNoDataValue(nodata)
    band.WriteArray(data, 0, 0)


def write_geotiff(data, outds, nodata):
    # pylint: disable=too-many-arguments
    """
    A generic routine for writing a NumPy array to a geotiff.

    :param ndarray data: Output data array to save
    :param obj outds: GDAL destination object
    :param float nodata: No data value of data

    :return None, file saved to disk
    """
    # only support "2 <= dims <= 3"
    if data.ndim == 3:
        count, height, width = data.shape
    elif data.ndim == 2:
        height, width = data.shape
    else:
        msg = "Only support dimensions of '2 <= dims <= 3'."
        raise GeotiffException(msg)

    # write data to geotiff
    band = outds.GetRasterBand(1)
    band.SetNoDataValue(nodata)
    band.WriteArray(data, 0, 0)

    outds = None
    band = None
    del outds
    del band


class GeotiffException(Exception):
    """
    Geotiff exception class
    """

def create_tiles(shape, nrows=2, ncols=2):
    """
    Return a list of tiles containing nrows x ncols with each tile preserving
    the physical layout of original array. The number of rows can be changed
    (increased) such that the resulting tiles with float32's do not exceed
    500MB in memory. When the array shape (rows, columns) are not divisible
    by (nrows, ncols) then some of the array dimensions can change according
    to numpy.array_split.

    :param tuple shape: Shape tuple (2-element) of interferogram.
    :param int nrows: Number of rows of tiles
    :param int ncols: Number of columns of tiles

    :return: List of Tile class instances.
    :rtype: list
    """

    if len(shape) != 2:
        raise ValueError('shape must be a length 2 tuple')

    no_y, no_x = shape

    if ncols > no_x or nrows > no_y:
        raise ValueError('nrows/cols must be greater than ifg dimensions')
    col_arr = np.array_split(range(no_x), ncols)
    row_arr = np.array_split(range(no_y), nrows)
    return [Tile(i, (r[0], c[0]), (r[-1]+1, c[-1]+1))
            for i, (r, c) in enumerate(product(row_arr, col_arr))]


def get_tiles(ifg_path, rows, cols):
    """
    Break up the interferograms into smaller tiles based on user supplied
    rows and columns.

    :param list ifg_path: List of destination geotiff file names
    :param int rows: Number of rows to break each interferogram into
    :param int cols: Number of columns to break each interferogram into

    :return: tiles: List of shared.Tile instances
    :rtype: list
    """
    ifg = Ifg(ifg_path)
    ifg.open(readonly=True)
    tiles = create_tiles(ifg.shape, nrows=rows, ncols=cols)
    ifg.close()
    return tiles


class Tile():
    """
    Tile class for containing a sub-part of an interferogram
    """
    def __init__(self, index, top_left, bottom_right):
        """
        Parameters
        ----------
        index: int
            identifying index of a tile
        top_left: tuple
            ifg index of top left of tile
        bottom_right: tuple
            ifg index of bottom right of tile
        """

        self.index = index
        self.top_left = top_left
        self.bottom_right = bottom_right
        self.top_left_y, self.top_left_x = top_left
        self.bottom_right_y, self.bottom_right_x = bottom_right

    def __str__(self):
        return "Convenience Tile class containing tile co-ordinates"


def nan_and_mm_convert(ifg, params):
    """
    Perform millimetre and nan conversion on interferogram data

    :param Ifg instance ifg: Interferogram class instance
    :param dict params: Dictionary of parameters

    :return: None, data modified internally
    """
    nan_conversion = params[cf.NAN_CONVERSION]
    if nan_conversion:  # nan conversion happens here in networkx mst
        # if not ifg.nan_converted:
        ifg.nodata_value = params[cf.NO_DATA_VALUE]
        ifg.convert_to_nans()
    if not ifg.mm_converted:
        ifg.convert_to_mm()


def cell_size(lat, lon, x_step, y_step):
    # pylint: disable=invalid-name
    """
    Converts X|Y_STEP in degrees to X & Y cell size in metres.
    This function depends on PyProj/PROJ4 to implement the function

    :param float lat: Latitude in degrees
    :param float lon: Longitude in degrees
    :param float x_step: Horizontal step size in degrees
    :param float y_step: Vertical step size in degrees

    :return: tuple of X and Y cell size floats
    :rtype: tuple
    """
    if lat > 84.0 or lat < -80:
        msg = "No UTM zone for polar region: > 84 degrees N or < 80 degrees S"
        raise ValueError(msg)

    zone = _utm_zone(lon)
    p0 = pyproj.Proj(proj='latlong', ellps='WGS84')
    p1 = pyproj.Proj(proj='utm', zone=zone, ellps='WGS84')

    x0, y0 = pyproj.transform(p0, p1, lon, lat, 
        errcheck=True)
    x1, y1 = pyproj.transform(p0, p1, lon + x_step, lat + y_step, 
        errcheck=True)

    return tuple(abs(e) for e in (x1 - x0, y1 - y0))


def _utm_zone(longitude):
    """
    Returns basic UTM zone for given longitude in degrees.
    Currently does NOT handle the sub-zoning around Scandanavian countries.
    See http://www.dmap.co.uk/utmworld.htm
    """
    if longitude == 180:
        return 60.0
    return floor((longitude + 180) / 6.0) + 1


class PrereadIfg():
    """
    Convenience class for handling pre-calculated ifg params
    """
    # pylint: disable=too-many-arguments
    # pylint: disable=too-many-instance-attributes
    def __init__(self, path, nan_fraction, master, slave, time_span,
                 nrows, ncols, metadata):
        self.path = path
        self.nan_fraction = nan_fraction
        self.master = master
        self.slave = slave
        self.time_span = time_span
        self.nrows = nrows
        self.ncols = ncols
        self.shape = (nrows, ncols)
        self.metadata = metadata


def _prep_ifg(ifg_path, params):
    """
    Wrapper for reading an interferogram file and creating an Ifg object

    :param str ifg_path: Interferogram file path
    :param dict params: Dictionary of configuration parameters

    :return: ifg: Interferogram class instance
    :rtype: xxxx (eg flaot)
    """
    # Only used in pyrate.scripts.run_pyrate?
    ifg = Ifg(ifg_path)
    ifg.open()
    nan_and_mm_convert(ifg, params)
    return ifg


def save_numpy_phase(ifg_paths, tiles, params):
    """
    Save interferogram phase data as numpy array file on disk.

    :param list ifg_paths: List of strings for interferogram paths
    :param list tiles: List of pyrate.shared.Tile instances
    :param dict params: Dictionary of configuration parameters

    :return: None, file saved to disk
    """
    process_ifgs = mpiops.array_split(ifg_paths)
    outdir = params[cf.TMPDIR]
    if not os.path.exists(outdir):
        mkdir_p(outdir)
    for ifg_path in process_ifgs:
        ifg = Ifg(ifg_path)
        ifg.open()
        phase_data = ifg.phase_data
        bname = basename(ifg_path).split('.')[0]
        for t in tiles:
            p_data = phase_data[t.top_left_y:t.bottom_right_y,
                                t.top_left_x:t.bottom_right_x]
            phase_file = 'phase_data_{}_{}.npy'.format(bname, t.index)
            np.save(file=join(outdir, phase_file),
                    arr=p_data)
        ifg.close()
    mpiops.comm.barrier()


def get_geotiff_header_info(ifg_path):
    """
    Return information from a geotiff interferogram header using GDAL methods.

    :param str ifg_path: path to interferogram geotiff file

    :return: md: PyRate metadata
    :rtype: list
    :return: gt: GDAL geotransform for the data
    :rtype: list
    :return: wkt: GDAL projection information for the data
    :rtype: list
    """
    ds = gdal.Open(ifg_path)
    md = ds.GetMetadata()  # get metadata for writing on output tifs
    gt = ds.GetGeoTransform()  # get geographical bounds of data
    wkt = ds.GetProjection()  # get projection of data
    ds = None  # close dataset
    return gt, md, wkt


def warp_required(xlooks, ylooks, crop):
    """
    Check if a crop or multi-look operation is required.

    :param int xlooks: Resampling/multi-looking in x dir
    :param int ylooks: Resampling/multilooking in y dir
    :param int crop: Interferogram crop option

    :return: True if params show rasters need to be cropped and/or resized
    :rtype: bool
    """
    if xlooks > 1 or ylooks > 1:
        return True
    if crop is None:
        return False
    return True


def output_tiff_filename(inpath, outpath):
    """
    Output geotiff filename for a given input filename.

    :param str inpath: path of input file location
    :param str outpath: path of output file location

    :return: Geotiff filename for the given file.
    :rtype: str
    """
    fname, ext = os.path.basename(inpath).split('.')
    outpath = os.path.dirname(inpath) if outpath is None else outpath
    if ext == 'tif':
        name = os.path.join(outpath, fname + '.tif')
    else:
        name = os.path.join(outpath, fname + '_' + ext + '.tif')
    return name


def check_correction_status(ifgs, meta):  # pragma: no cover
    """
    Generic function for checking if a correction has already been performed
    in a previous run by interrogating PyRate meta data entries

    :param preread_ifgs: Dictionary of pre-read interferogram information
    :param str meta: Meta data flag to check for

    :return: True if correction has been performed, otherwise False
    :rtype: bool
    """
<<<<<<< HEAD
    def close_all(ifgs):    
        for ifg in ifgs:
            ifg.close()
    
=======
    def close_all(ifgs):
        for ifg in ifgs:
            ifg.close()

>>>>>>> 64bb1162
    if not isinstance(ifgs[0], Ifg):
        ifgs = [Ifg(ifg_path) for ifg_path in ifgs]

    for ifg in ifgs:
        if not ifg.is_open:
            ifg.open()
<<<<<<< HEAD

=======
        
>>>>>>> 64bb1162
    flags = [meta in ifg.meta_data for ifg in ifgs]
    if all(flags):
        log.info('Skipped: interferograms already corrected')
        close_all(ifgs)
        return True
    elif not all(flags) and any(flags):
        log.debug('Detected mix of corrected and uncorrected interferograms')
        for i, flag in zip(ifgs, flags):
            if flag:
                msg = '{}: correction detected'.format(i.data_path)
            else:
                msg = '{}: correction NOT detected'.format(i.data_path)
            log.debug(msg)
<<<<<<< HEAD
            close_all(ifgs)
            raise CorrectionStatusError(msg)
    else:
        log.debug('Calculating corrections')
=======
        close_all(ifgs)
        raise CorrectionStatusError(msg)
    else:
        log.info('Calculating corrections')
>>>>>>> 64bb1162
        close_all(ifgs)
        return False


class CorrectionStatusError(Exception):
    """
    Generic class for correction status errors.
    """<|MERGE_RESOLUTION|>--- conflicted
+++ resolved
@@ -1244,28 +1244,17 @@
     :return: True if correction has been performed, otherwise False
     :rtype: bool
     """
-<<<<<<< HEAD
     def close_all(ifgs):    
         for ifg in ifgs:
             ifg.close()
     
-=======
-    def close_all(ifgs):
-        for ifg in ifgs:
-            ifg.close()
-
->>>>>>> 64bb1162
     if not isinstance(ifgs[0], Ifg):
         ifgs = [Ifg(ifg_path) for ifg_path in ifgs]
 
     for ifg in ifgs:
         if not ifg.is_open:
             ifg.open()
-<<<<<<< HEAD
-
-=======
-        
->>>>>>> 64bb1162
+
     flags = [meta in ifg.meta_data for ifg in ifgs]
     if all(flags):
         log.info('Skipped: interferograms already corrected')
@@ -1279,17 +1268,10 @@
             else:
                 msg = '{}: correction NOT detected'.format(i.data_path)
             log.debug(msg)
-<<<<<<< HEAD
             close_all(ifgs)
             raise CorrectionStatusError(msg)
     else:
         log.debug('Calculating corrections')
-=======
-        close_all(ifgs)
-        raise CorrectionStatusError(msg)
-    else:
-        log.info('Calculating corrections')
->>>>>>> 64bb1162
         close_all(ifgs)
         return False
 
