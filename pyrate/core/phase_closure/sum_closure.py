import math
from collections import namedtuple
from typing import List, Dict, Tuple
import numpy as np
from pyrate.core import config as cf, mpiops, ifgconstants as ifc
from pyrate.core.shared import Ifg, join_dicts
from pyrate.core.phase_closure.mst_closure import Edge, WeightedLoop

IndexedIfg = namedtuple('IndexedIfg', ['index', 'Ifg'])


<<<<<<< HEAD
def create_ifg_edge_dict(ifg_files: List[str]) -> Dict[Edge, IndexedIfg]:
=======
def __create_ifg_edge_dict(ifg_files: List[str]) -> Dict[Edge, IndexedIfg]:
>>>>>>> 030b12ce
    ifg_files.sort()
    ifgs = [Ifg(i) for i in ifg_files]
    for i in ifgs:
        i.open()
        i.nodata_value = 0
        i.convert_to_nans()
    return {Edge(ifg.first, ifg.second): IndexedIfg(index, ifg) for index, ifg in enumerate(ifgs)}


<<<<<<< HEAD
def sum_phase_values_for_each_loop(ifg_files: List[str], loops: List[WeightedLoop], params: dict) -> \
        Tuple[np.ndarray, np.ndarray, np.ndarray]:
    edge_to_indexed_ifgs = create_ifg_edge_dict(ifg_files)
=======
def sum_phase_closures(ifg_files: List[str], loops: List[WeightedLoop], params: dict) -> \
        Tuple[np.ndarray, np.ndarray, np.ndarray]:
    edge_to_indexed_ifgs = __create_ifg_edge_dict(ifg_files)
>>>>>>> 030b12ce

    ifgs = [v.Ifg for v in edge_to_indexed_ifgs.values()]
    n_ifgs = len(ifgs)
    ifg0 = ifgs[0]

    closure_dict = {}
    check_ps_dict = {}
    if params[cf.PARALLEL]:
        # rets = Parallel(n_jobs=params[cf.PROCESSES], verbose=joblib_log_level(cf.LOG_LEVEL))(
        #     delayed(__compute_check_ps)(ifg0, n_ifgs, weighted_loop, edge_to_indexed_ifgs, params)
        #     for weighted_loop in loops
        # )
        # for k, r in enumerate(rets):
        #     closure_dict[k], check_ps_dict[k] = r
        # TODO: enable multiprocessing - needs pickle error fix
        for k, weighted_loop in enumerate(loops):
            closure_dict[k], check_ps_dict[k] = __compute_check_ps(
                ifg0, n_ifgs, weighted_loop, edge_to_indexed_ifgs, params
            )
    else:
        loops_with_index = list(enumerate(loops))
        process_loops = mpiops.array_split(loops_with_index)
        for k, weighted_loop in process_loops:
            closure_dict[k], check_ps_dict[k] = __compute_check_ps(
                ifg0, n_ifgs, weighted_loop, edge_to_indexed_ifgs, params
            )
        closure_dict = join_dicts(mpiops.comm.gather(closure_dict, root=0))
        check_ps_dict = join_dicts(mpiops.comm.gather(check_ps_dict, root=0))

    closure, check_ps, num_occurences_each_ifg = None, None, None
    if mpiops.rank == 0:
        num_occurences_each_ifg = _find_num_occurences_each_ifg(loops, edge_to_indexed_ifgs, n_ifgs)
        closure = np.dstack([v for k, v in sorted(closure_dict.items(), key=lambda x: x[0])])
        check_ps = np.sum(np.stack([v for k, v in sorted(check_ps_dict.items(), key=lambda x: x[0])], axis=3), axis=3)

    for k in edge_to_indexed_ifgs:
        edge_to_indexed_ifgs[k].Ifg.close()

    return closure, check_ps, num_occurences_each_ifg


def _find_num_occurences_each_ifg(loops, edge_to_indexed_ifgs, n_ifgs):
    """find how many times each ifg appears in total in all loops"""
    num_occurences_each_ifg = np.zeros(shape=n_ifgs, dtype=np.uint16)
    for weighted_loop in loops:
        for signed_edge in weighted_loop.loop:
            indexed_ifg = edge_to_indexed_ifgs[signed_edge.edge]
            ifg_index = indexed_ifg.index
            num_occurences_each_ifg[ifg_index] += 1
    return num_occurences_each_ifg


def __compute_check_ps(ifg: Ifg, n_ifgs: int, weighted_loop: WeightedLoop,
                       edge_to_indexed_ifgs: Dict[Edge, IndexedIfg], params: dict) -> Tuple[np.ndarray, np.ndarray]:
    """
    find sum `closure` of each loop, and compute `check_ps` for each pixel.
    PS: Persistent Scatterer
    """
<<<<<<< HEAD
    large_dev_thr = params[cf.LARGE_DEV_THR],
=======
    # TODO: change to reading wavelength for each ifg
    md = ifg.dataset.GetMetadata()
    wavelength = float(md[ifc.PYRATE_WAVELENGTH_METRES])
    large_dev_thr = params[cf.LARGE_DEV_THR] * ifc.MM_PER_METRE * (wavelength / (4 * math.pi))
>>>>>>> 030b12ce
    use_median = params[cf.SUBTRACT_MEDIAN_IN_CLOSURE_CHECK]
    closure = np.zeros(shape=ifg.phase_data.shape, dtype=np.float32)
    # initiate variable for check of unwrapping issues at the same pixels in all loops
    check_ps = np.zeros(shape=(ifg.phase_data.shape + (n_ifgs,)), dtype=np.uint16)

    for signed_edge in weighted_loop.loop:
        indexed_ifg = edge_to_indexed_ifgs[signed_edge.edge]
        ifg = indexed_ifg.Ifg
        closure += signed_edge.sign * ifg.phase_data
    if use_median:
        closure -= np.nanmedian(closure)  # may be able to drop median
    # handle nans elegantly
    nan_indices = np.isnan(closure)
    closure[nan_indices] = 0  # values with nans can't be large_dev_thr checked
    indices_breaching_threshold = np.absolute(closure) > large_dev_thr
    closure[nan_indices] = np.nan  # set them to nan again  - this is useful when we plot
    for signed_edge in weighted_loop.loop:
        ifg_index = edge_to_indexed_ifgs[signed_edge.edge].index
        #  the variable check_ps is increased by 1 for that pixel
        # make sure we are not incrementing the nan positions in the closure
        # as we don't know the PS of these pixels and also they were converted to zero before large_dev_thr check
        # Therefore, we leave them out of check_ps, i.e., we don't increment their check_ps values
        check_ps[np.logical_and(indices_breaching_threshold, ~nan_indices), ifg_index] += 1
    return closure, check_ps<|MERGE_RESOLUTION|>--- conflicted
+++ resolved
@@ -9,11 +9,7 @@
 IndexedIfg = namedtuple('IndexedIfg', ['index', 'Ifg'])
 
 
-<<<<<<< HEAD
-def create_ifg_edge_dict(ifg_files: List[str]) -> Dict[Edge, IndexedIfg]:
-=======
 def __create_ifg_edge_dict(ifg_files: List[str]) -> Dict[Edge, IndexedIfg]:
->>>>>>> 030b12ce
     ifg_files.sort()
     ifgs = [Ifg(i) for i in ifg_files]
     for i in ifgs:
@@ -23,16 +19,9 @@
     return {Edge(ifg.first, ifg.second): IndexedIfg(index, ifg) for index, ifg in enumerate(ifgs)}
 
 
-<<<<<<< HEAD
-def sum_phase_values_for_each_loop(ifg_files: List[str], loops: List[WeightedLoop], params: dict) -> \
-        Tuple[np.ndarray, np.ndarray, np.ndarray]:
-    edge_to_indexed_ifgs = create_ifg_edge_dict(ifg_files)
-=======
 def sum_phase_closures(ifg_files: List[str], loops: List[WeightedLoop], params: dict) -> \
         Tuple[np.ndarray, np.ndarray, np.ndarray]:
     edge_to_indexed_ifgs = __create_ifg_edge_dict(ifg_files)
->>>>>>> 030b12ce
-
     ifgs = [v.Ifg for v in edge_to_indexed_ifgs.values()]
     n_ifgs = len(ifgs)
     ifg0 = ifgs[0]
@@ -90,14 +79,10 @@
     find sum `closure` of each loop, and compute `check_ps` for each pixel.
     PS: Persistent Scatterer
     """
-<<<<<<< HEAD
-    large_dev_thr = params[cf.LARGE_DEV_THR],
-=======
     # TODO: change to reading wavelength for each ifg
     md = ifg.dataset.GetMetadata()
     wavelength = float(md[ifc.PYRATE_WAVELENGTH_METRES])
     large_dev_thr = params[cf.LARGE_DEV_THR] * ifc.MM_PER_METRE * (wavelength / (4 * math.pi))
->>>>>>> 030b12ce
     use_median = params[cf.SUBTRACT_MEDIAN_IN_CLOSURE_CHECK]
     closure = np.zeros(shape=ifg.phase_data.shape, dtype=np.float32)
     # initiate variable for check of unwrapping issues at the same pixels in all loops
