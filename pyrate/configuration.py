#   This Python module is part of the PyRate software package.
#
#   Copyright 2020 Geoscience Australia
#
#   Licensed under the Apache License, Version 2.0 (the "License");
#   you may not use this file except in compliance with the License.
#   You may obtain a copy of the License at
#
#       http://www.apache.org/licenses/LICENSE-2.0
#
#   Unless required by applicable law or agreed to in writing, software
#   distributed under the License is distributed on an "AS IS" BASIS,
#   WITHOUT WARRANTIES OR CONDITIONS OF ANY KIND, either express or implied.
#   See the License for the specific language governing permissions and
#   limitations under the License.
"""
This Python module contains utilities to validate user input parameters
parsed in a PyRate configuration file.
"""
from configparser import ConfigParser
from pathlib import Path, PurePath
from typing import Union
from pyrate.constants import NO_OF_PARALLEL_PROCESSES, sixteen_digits_pattern, twelve_digits_pattern
from pyrate.default_parameters import PYRATE_DEFAULT_CONFIGURATION
from pyrate.core.algorithm import factorise_integer
from pyrate.core.shared import extract_epochs_from_filename, InputTypes, get_tiles
from pyrate.core.config import parse_namelist, ConfigException, ORB_ERROR_DIR, TEMP_MLOOKED_DIR
<<<<<<< HEAD
from pyrate.core import config as cf
import re
=======
from pyrate.core import config as cf, mpiops
>>>>>>> f8f60d2c


def set_parameter_value(data_type, input_value, default_value, required, input_name):
    if len(input_value) < 1:
        input_value = None
        if required:  # pragma: no cover
            raise ValueError("A required parameter is missing value in input configuration file: " + str(input_name))

    if input_value is not None:
        if str(data_type) in "path":
            return Path(input_value)
        return data_type(input_value)
    return default_value


def validate_parameter_value(input_name, input_value, min_value=None, max_value=None, possible_values=None):
    if isinstance(input_value, PurePath):
        if not Path.exists(input_value):  # pragma: no cover
            raise ValueError("Given path: " + str(input_value) + " does not exist.")
    if input_value is not None:
        if min_value is not None:
            if input_value < min_value:  # pragma: no cover
                raise ValueError(
                    "Invalid value for " + str(input_name) + " supplied: " + str(input_value) + ". Provide a value greater than or equal to " + str(min_value) + ".")
    if input_value is not None:
        if max_value is not None:
            if input_value > max_value:  # pragma: no cover
                raise ValueError(
                    "Invalid value for " + str(input_name) + " supplied: " + str(input_value) + ". Provide a value less than or equal to " + str(max_value) + ".")

    if possible_values is not None:
        if input_value not in possible_values:  # pragma: no cover
            raise ValueError(
                "Invalid value for " + str(input_name) + " supplied: " + str(input_value) + ". Provide a value from: " + str(possible_values) + ".")
    return True


def validate_file_list_values(file_list, no_of_epochs):
    if file_list is None:  # pragma: no cover
        raise ValueError("No value supplied for input file list: " + str(file_list))

    files = parse_namelist(file_list)

    for f in files:
        if not Path(f).exists():  # pragma: no cover
            raise ConfigException(f"{f} does not exist")
        else:
            matches = extract_epochs_from_filename(filename_with_epochs=f)
            if len(matches) < no_of_epochs:  # pragma: no cover
                raise ConfigException(f"the number of epochs in {f} names are less the required number: {no_of_epochs}")


class MultiplePaths:
    def __init__(self, file_name: str, params: dict, input_type: InputTypes = InputTypes.IFG):

        self.input_type = input_type
        out_dir = params[cf.OUT_DIR]
        tempdir = params[cf.TEMP_MLOOKED_DIR]
        if isinstance(tempdir, str):
            tempdir = Path(tempdir)
        b = Path(file_name)

        if input_type in [InputTypes.IFG, InputTypes.COH]:
            d = re.search(sixteen_digits_pattern, b.stem)
            if d is None: # could be 6 digit epoch dates
                d = re.search(twelve_digits_pattern, b.stem)
            if d is None:
                raise ValueError("Ifg/Coh filenames do not contain two 8- or 6-digit date strings")
            filestr = d.group() + '_'
        else:
            filestr = ''

        if b.suffix == ".tif":
            self.unwrapped_path = None
            converted_path = b  # original file
            self.sampled_path = Path(out_dir).joinpath(filestr + input_type.value + '.tif')
        else:
            self.unwrapped_path = b.as_posix()
            converted_path = Path(out_dir).joinpath(
                    b.stem.split('.')[0] + '_' + b.suffix[1:]).with_suffix('.tif')
            self.sampled_path = converted_path.with_name(filestr + input_type.value + '.tif')
        self.tmp_sampled_path = tempdir.joinpath(self.sampled_path.name).as_posix()
        self.converted_path = converted_path.as_posix()
        self.sampled_path = self.sampled_path.as_posix()

    @staticmethod
    def orb_error_path(ifg_path: Union[str, Path], params) -> Path:
        if isinstance(ifg_path, str):
            ifg_path = Path(ifg_path)
        return Path(params[cf.OUT_DIR], cf.ORB_ERROR_DIR,
                    ifg_path.stem + '_' +
                    '_'.join([str(params[cf.ORBITAL_FIT_METHOD]),
                              str(params[cf.ORBITAL_FIT_DEGREE]),
                              str(params[cf.ORBITAL_FIT_LOOKS_X]),
                              str(params[cf.ORBITAL_FIT_LOOKS_Y])]) +
                    '_orbfit.npy')

    @staticmethod
    def aps_error_path(ifg_path: Union[str, Path], params) -> Path:
        if isinstance(ifg_path, str):
            ifg_path = Path(ifg_path)
        return Path(params[cf.OUT_DIR], cf.APS_ERROR_DIR,
                    ifg_path.stem + '_' +
                    '_'.join([str(x) for x in [
                        params[cf.SLPF_METHOD],
                        params[cf.SLPF_CUTOFF],
                        params[cf.SLPF_ORDER],
                        params[cf.SLPF_NANFILL],
                        params[cf.SLPF_NANFILL_METHOD],
                        params[cf.TLPF_METHOD],
                        params[cf.TLPF_CUTOFF],
                        params[cf.TLPF_PTHR]
                        ]
                    ]) + '_aps_error.npy')

    def __str__(self):  # pragma: no cover
        st = ""
        if self.unwrapped_path is not None:
            st += """\nunwrapped_path = """ + self.unwrapped_path
        else:
            st += """\nunwrapped_path = None"""
        st += """
            converted_path = """ + self.converted_path+""" 
            sampled_path = """ + self.sampled_path+"""    
            tmp_sampled_path = """ + self.tmp_sampled_path+"""
            """
        return st


class Configuration:

    def __init__(self, config_file_path):

        parser = ConfigParser()
        parser.optionxform = str
        # mimic header to fulfil the requirement for configparser
        with open(config_file_path) as stream:
            parser.read_string("[root]\n" + stream.read())

        for key, value in parser["root"].items():
            self.__dict__[key] = value

        # make output path, if not provided will error
        Path(self.outdir).mkdir(exist_ok=True, parents=True)

        # custom correct sequence if 'correct' section is provided in config
        if 'correct' in parser and 'steps' in parser['correct']:
            self.__dict__['correct'] = list(filter(None, parser['correct'].get('steps').splitlines()))
        else:
            self.__dict__['correct'] = [
                'orbfit',
                'refphase',
                'mst',
                'apscorrect',
                'maxvar',
            ]

        # Validate required parameters exist.

        required = {k for k, v in PYRATE_DEFAULT_CONFIGURATION.items() if v['Required']}

        if not required.issubset(self.__dict__):  # pragma: no cover
            raise ValueError("Required configuration parameters: " + str(
                required.difference(self.__dict__)) + " are missing from input config file.")

        # handle control parameters
        for parameter_name in PYRATE_DEFAULT_CONFIGURATION:
            param_value = self.__dict__[parameter_name] if parameter_name in required or \
                                                           parameter_name in self.__dict__ else ''

            self.__dict__[parameter_name] = set_parameter_value(PYRATE_DEFAULT_CONFIGURATION[parameter_name]["DataType"],
                                                                param_value,
                                                                PYRATE_DEFAULT_CONFIGURATION[parameter_name]["DefaultValue"],
                                                                PYRATE_DEFAULT_CONFIGURATION[parameter_name]["Required"],
                                                                parameter_name)
            validate_parameter_value(parameter_name, self.__dict__[parameter_name],
                                     PYRATE_DEFAULT_CONFIGURATION[parameter_name]["MinValue"],
                                     PYRATE_DEFAULT_CONFIGURATION[parameter_name]["MaxValue"],
                                     PYRATE_DEFAULT_CONFIGURATION[parameter_name]["PossibleValues"])

        # bespoke parameter validation
        if self.refchipsize % 2 != 1:  # pragma: no cover
            if self.refchipsize - 1 > 1:
                # Configuration parameters refchipsize must be odd
                # values too large (>101) will slow down the process without significant gains in results.
                self.refchipsize = self.refchipsize - 1

        # calculate rows and cols if not supplied
        if hasattr(self, 'rows') and hasattr(self, 'cols'):
            self.rows, self.cols = int(self.rows), int(self.cols)
        else:
            if NO_OF_PARALLEL_PROCESSES > 1: # i.e. mpirun
                self.rows, self.cols = [int(num) for num in factorise_integer(NO_OF_PARALLEL_PROCESSES)]
            else:
                if self.parallel: # i.e. joblib parallelism
                    self.rows, self.cols = [int(num) for num in factorise_integer(self.processes)]
                else: # i.e. serial
                    self.rows, self.cols = 1, 1

        # create a temporary directory if not supplied
        if not hasattr(self, 'tmpdir'):
            self.tmpdir = Path(self.outdir).joinpath("tmpdir")
        else:
            self.tmpdir = Path(self.tmpdir)

        self.tmpdir.mkdir(parents=True, exist_ok=True)

        # create orbfit error dir
        self.orb_error_dir = Path(self.outdir).joinpath(ORB_ERROR_DIR)
        self.orb_error_dir.mkdir(parents=True, exist_ok=True)

        # create aps error dir
        self.aps_error_dir = Path(self.outdir).joinpath(cf.APS_ERROR_DIR)
        self.aps_error_dir.mkdir(parents=True, exist_ok=True)

        # create mst dir
        self.mst_dir = Path(self.outdir).joinpath(cf.MST_DIR)
        self.mst_dir.mkdir(parents=True, exist_ok=True)

        # create temp multilooked files dir
        self.temp_mlooked_dir = Path(self.outdir).joinpath(TEMP_MLOOKED_DIR)
        self.temp_mlooked_dir.mkdir(parents=True, exist_ok=True)

        self.ref_pixel_file = self.ref_pixel_path(self.__dict__)

        # var no longer used
        self.APS_ELEVATION_EXT = None
        self.APS_INCIDENCE_EXT = None
        self.apscorrect = 0
        self.apsmethod = 0
        self.elevationmap = None
        self.incidencemap = None

        # define parallel processes that will run
        self.NUMEXPR_MAX_THREADS = str(NO_OF_PARALLEL_PROCESSES)

        # Validate file names supplied in list exist and contain correct epochs in file names
        if self.cohfilelist is not None:
            # if self.processor != 0:  # not roipac
            validate_file_list_values(self.cohfilelist, 1)
            self.coherence_file_paths = self.__get_files_from_attr('cohfilelist', input_type=InputTypes.COH)

        self.header_file_paths = self.__get_files_from_attr('hdrfilelist', input_type=InputTypes.HEADER)

        self.interferogram_files = self.__get_files_from_attr('ifgfilelist')

        self.dem_file = MultiplePaths(self.demfile, self.__dict__, input_type=InputTypes.DEM)

        # backward compatibility for string paths
        for key in self.__dict__:
            if isinstance(self.__dict__[key], PurePath):
                self.__dict__[key] = str(self.__dict__[key])

    @staticmethod
    def ref_pixel_path(params):
        return Path(params[cf.OUT_DIR]).joinpath(
            '_'.join(
                [str(x) for x in [
                    'ref_pixel', params[cf.REFX], params[cf.REFY], params[cf.REFNX], params[cf.REFNY],
                    params[cf.REF_CHIP_SIZE], params[cf.REF_MIN_FRAC], '.npy'
                    ]
                ]
            )
        )

    @staticmethod
    def mst_path(params, index) -> Path:
        return Path(params[cf.OUT_DIR], cf.MST_DIR).joinpath(f'mst_mat_{index}.npy')

    @staticmethod
    def preread_ifgs(params: dict) -> Path:
        return Path(params[cf.TMPDIR], 'preread_ifgs.pk')

    @staticmethod
    def vcmt_path(params):
        return Path(params[cf.OUT_DIR], cf.VCMT).with_suffix('.npy')

    @staticmethod
    def ref_phs_file(params):
        ref_pixel_path = Configuration.ref_pixel_path(params)
        # add ref pixel path as when ref pixel changes - ref phs path should also change
        return Path(params[cf.OUT_DIR]).joinpath(
            ref_pixel_path.stem + '_' +
            '_'.join(['ref_phs', str(params[cf.REF_EST_METHOD]), '.npy'])
        )

    @staticmethod
    def get_tiles(params):
        ifg_path = params[cf.INTERFEROGRAM_FILES][0].sampled_path
        rows, cols = params['rows'], params['cols']
        return get_tiles(ifg_path, rows, cols)

    def __get_files_from_attr(self, attr, input_type=InputTypes.IFG):
        val = self.__getattribute__(attr)
        files = parse_namelist(val)
        return [MultiplePaths(p, self.__dict__, input_type=input_type) for p in files]


def write_config_parser_file(conf: ConfigParser, output_conf_file: Union[str, Path]):
    """replacement function for write_config_file which uses dict instead of a ConfigParser instance"""
    with open(output_conf_file, 'w') as configfile:
        conf.write(configfile)


def write_config_file(params, output_conf_file):
    """
    Takes a param object and writes the config file. Reverse of get_conf_params.

    :param dict params: parameter dictionary
    :param str output_conf_file: output file name

    :return: config file
    :rtype: list
    """
    with open(output_conf_file, 'w') as f:
        for k, v in params.items():
            if v is not None:
                if k == 'correct':
                    f.write(''.join([k, ':\t', '', '\n']))
                    f.write(''.join(['steps = ', '\n']))
                    for vv in v:
                        f.write(''.join(['\t' + str(vv), '\n']))
                elif isinstance(v, list):
                    continue
                else:
                    if isinstance(v, MultiplePaths):
                        if v.unwrapped_path is None:
                            vv = v.converted_path
                        else:
                            vv = v.unwrapped_path
                    else:
                        vv = v
                    f.write(''.join([k, ':\t', str(vv), '\n']))
            else:
                f.write(''.join([k, ':\t', '', '\n']))<|MERGE_RESOLUTION|>--- conflicted
+++ resolved
@@ -20,17 +20,12 @@
 from configparser import ConfigParser
 from pathlib import Path, PurePath
 from typing import Union
-from pyrate.constants import NO_OF_PARALLEL_PROCESSES, sixteen_digits_pattern, twelve_digits_pattern
+from pyrate.constants import NO_OF_PARALLEL_PROCESSES
 from pyrate.default_parameters import PYRATE_DEFAULT_CONFIGURATION
 from pyrate.core.algorithm import factorise_integer
 from pyrate.core.shared import extract_epochs_from_filename, InputTypes, get_tiles
 from pyrate.core.config import parse_namelist, ConfigException, ORB_ERROR_DIR, TEMP_MLOOKED_DIR
-<<<<<<< HEAD
-from pyrate.core import config as cf
-import re
-=======
 from pyrate.core import config as cf, mpiops
->>>>>>> f8f60d2c
 
 
 def set_parameter_value(data_type, input_value, default_value, required, input_name):
@@ -88,30 +83,24 @@
 
         self.input_type = input_type
         out_dir = params[cf.OUT_DIR]
+        ifglksx = params[cf.IFG_LKSX]
+        ifglksy = params[cf.IFG_LKSY]
+        ifgcropopt = params[cf.IFG_CROP_OPT]
         tempdir = params[cf.TEMP_MLOOKED_DIR]
         if isinstance(tempdir, str):
             tempdir = Path(tempdir)
         b = Path(file_name)
-
-        if input_type in [InputTypes.IFG, InputTypes.COH]:
-            d = re.search(sixteen_digits_pattern, b.stem)
-            if d is None: # could be 6 digit epoch dates
-                d = re.search(twelve_digits_pattern, b.stem)
-            if d is None:
-                raise ValueError("Ifg/Coh filenames do not contain two 8- or 6-digit date strings")
-            filestr = d.group() + '_'
-        else:
-            filestr = ''
-
         if b.suffix == ".tif":
             self.unwrapped_path = None
             converted_path = b  # original file
-            self.sampled_path = Path(out_dir).joinpath(filestr + input_type.value + '.tif')
+            self.sampled_path = Path(out_dir).joinpath(
+                b.stem + '_' + str(ifglksx) + "lksx_" + str(ifglksy) + "lksy_" + str(ifgcropopt) + "cr.tif")
         else:
             self.unwrapped_path = b.as_posix()
             converted_path = Path(out_dir).joinpath(
-                    b.stem.split('.')[0] + '_' + b.suffix[1:]).with_suffix('.tif')
-            self.sampled_path = converted_path.with_name(filestr + input_type.value + '.tif')
+                b.stem.split('.')[0] + '_' + b.suffix[1:] + input_type.value).with_suffix('.tif')
+            self.sampled_path = converted_path.with_name(
+                converted_path.stem + '_' + str(ifglksx) + "lksx_" + str(ifglksy) + "lksy_" + str(ifgcropopt) + "cr.tif")
         self.tmp_sampled_path = tempdir.joinpath(self.sampled_path.name).as_posix()
         self.converted_path = converted_path.as_posix()
         self.sampled_path = self.sampled_path.as_posix()
