#   This Python module is part of the PyRate software package.
#
#   Copyright 2020 Geoscience Australia
#
#   Licensed under the Apache License,
#   Version 2.0 (the "License");
#   you may not use this file except in compliance with the License.
#   You may obtain a copy of the License at
#
#       http://www.apache.org/licenses/LICENSE-2.0
#
#   Unless required by applicable law or agreed to in writing,
#   software
#   distributed under the License is distributed on an "AS IS" BASIS,

#   WITHOUT WARRANTIES OR CONDITIONS OF ANY KIND,
#   either express or implied.
#   See the License for the specific language governing permissions and
#   limitations under the License.
YEARS_PER_DAY = 1 / 365.25

PYRATE_DEFAULT_CONFIGURATION = {
    "ifgfilelist": {
        "DataType": "path",
        "DefaultValue": None,
        "MinValue": None,
        "MaxValue": None,
        "PossibleValues": None,
        "Required": True
    },
    "demfile": {
        "DataType": "path",
        "DefaultValue": None,
        "MinValue": None,
        "MaxValue": None,
        "PossibleValues": None,
        "Required": True
    },
    "demHeaderFile": {
        "DataType": "path",
        "DefaultValue": None,
        "MinValue": None,
        "MaxValue": None,
        "PossibleValues": None,
        "Required": True
    },
    "hdrfilelist": {
        "DataType": "path",
        "DefaultValue": None,
        "MinValue": None,
        "MaxValue": None,
        "PossibleValues": None,
        "Required": True
    },
    "cohfilelist": {
        "DataType": "path",
        "DefaultValue": None,
        "MinValue": None,
        "MaxValue": None,
        "PossibleValues": None,
        "Required": False
    },
    "outdir": {
        "DataType": "path",
        "DefaultValue": None,
        "MinValue": None,
        "MaxValue": None,
        "PossibleValues": None,
        "Required": True
    },
    "processor": {
        "DataType": int,
        "DefaultValue": None,
        "MinValue": None,
        "MaxValue": None,
        "PossibleValues": [0, 1, 2],
        "Required": False
    },
    "noDataAveragingThreshold": {
        "DataType": float,
        "DefaultValue": 0.0,
        "MinValue": 0,
        "MaxValue": None,
        "PossibleValues": None,
        "Required": False
    },
    "noDataValue": {
        "DataType": float,
        "DefaultValue": 0.0,
        "MinValue": None,
        "MaxValue": None,
        "PossibleValues": None,
        "Required": False
    },
    "nan_conversion": {
        "DataType": int,
        "DefaultValue": 0,
        "MinValue": None,
        "MaxValue": None,
        "PossibleValues": [0, 1],
        "Required": False
    },
    "largetifs": {
        "DataType": int,
        "DefaultValue": 0,
        "MinValue": None,
        "MaxValue": None,
        "PossibleValues": [0, 1],
        "Required": False
    },
    "parallel": {
        "DataType": int,
        "DefaultValue": 0,
        "MinValue": None,
        "MaxValue": None,
        "PossibleValues": [0, 1],
        "Required": False
    },
    "processes": {
        "DataType": int,
        "DefaultValue": 8,
        "MinValue": 1,
        "MaxValue": None,
        "PossibleValues": None,
        "Required": False
    },
    "cohmask": {
        "DataType": int,
        "DefaultValue": 0,
        "MinValue": None,
        "MaxValue": None,
        "PossibleValues": [0, 1],
        "Required": False
    },
    "cohthresh": {
        "DataType": float,
        "DefaultValue": 0.3,
        "MinValue": 0.0,
        "MaxValue": 1.0,
        "PossibleValues": None,
        "Required": False
    },
    "ifgcropopt": {
        "DataType": int,
        "DefaultValue": 4,
        "MinValue": 1,
        "MaxValue": 4,
        "PossibleValues": [1, 2, 3, 4],
        "Required": False
    },
    "ifglksx": {
        "DataType": int,
        "DefaultValue": 1,
        "MinValue": 1,
        "MaxValue": None,
        "PossibleValues": None,
        "Required": False
    },
    "ifglksy": {
        "DataType": int,
        "DefaultValue": 1,
        "MinValue": 1,
        "MaxValue": None,
        "PossibleValues": None,
        "Required": False
    },
    "ifgxfirst": {
        "DataType": float,
        "DefaultValue": None,
        "MinValue": None,
        "MaxValue": None,
        "PossibleValues": None,
        "Required": False
    },
    "ifgxlast": {
        "DataType": float,
        "DefaultValue": None,
        "MinValue": None,
        "MaxValue": None,
        "PossibleValues": None,
        "Required": False
    },
    "ifgyfirst": {
        "DataType": float,
        "DefaultValue": None,
        "MinValue": None,
        "MaxValue": None,
        "PossibleValues": None,
        "Required": False
    },
    "ifgylast": {
        "DataType": float,
        "DefaultValue": None,
        "MinValue": None,
        "MaxValue": None,
        "PossibleValues": None,
        "Required": False
    },
    "refx": {
        "DataType": float,
        "DefaultValue": -1,
        "MinValue": None,
        "MaxValue": None,
        "PossibleValues": None,
        "Required": False
    },
    "refy": {
        "DataType": float,
        "DefaultValue": -1,
        "MinValue": None,
        "MaxValue": None,
        "PossibleValues": None,
        "Required": False
    },
    "refnx": {
        "DataType": int,
        "DefaultValue": 10,
        "MinValue": 1,
        "MaxValue": 50,
        "PossibleValues": None,
        "Required": False
    },
    "refny": {
        "DataType": int,
        "DefaultValue": 10,
        "MinValue": 1,
        "MaxValue": 50,
        "PossibleValues": None,
        "Required": False
    },
    "refchipsize": {
        "DataType": int,
        "DefaultValue": 21,
        "MinValue": 1,
        "MaxValue": 101,
        "PossibleValues": None,
        "Note": "Must be an odd number.",
        "Required": False
    },
    "refminfrac": {
        "DataType": float,
        "DefaultValue": 0.5,
        "MinValue": 0.0,
        "MaxValue": 1.0,
        "PossibleValues": None,
        "Required": False
    },
    "refest": {
        "DataType": int,
        "DefaultValue": 1,
        "MinValue": None,
        "MaxValue": None,
        "PossibleValues": [1, 2],
        "Required": False
    },
    "orbfit": {
        "DataType": int,
        "DefaultValue": 0,
        "MinValue": None,
        "MaxValue": None,
        "PossibleValues": [0, 1],
        "Required": False
    },
    "orbfitmethod": {
        "DataType": int,
        "DefaultValue": 2,
        "MinValue": None,
        "MaxValue": None,
        "PossibleValues": [1, 2],
        "Required": False
    },
    "orbfitdegrees": {
        "DataType": int,
        "DefaultValue": 1,
        "MinValue": None,
        "MaxValue": None,
        "PossibleValues": [1, 2, 3],
        "Required": False
    },
    "orbfitlksx": {
        "DataType": int,
        "DefaultValue": 10,
        "MinValue": 1,
        "MaxValue": None,
        "PossibleValues": None,
        "Required": False
    },
    "orbfitlksy": {
        "DataType": int,
        "DefaultValue": 10,
        "MinValue": 1,
        "MaxValue": None,
        "PossibleValues": None,
        "Required": False
    },
    "apsest": {
        "DataType": int,
        "DefaultValue": 0,
        "MinValue": None,
        "MaxValue": None,
        "PossibleValues": [0, 1],
        "Required": False
    },
    "slpfmethod": {
        "DataType": int,
        "DefaultValue": 1,
        "MinValue": None,
        "MaxValue": None,
        "PossibleValues": [1, 2],
        "Required": False
    },
    "slpfcutoff": {
        "DataType": float,
        "DefaultValue": 1.0,
        "MinValue": 0.001,
        "MaxValue": None,
        "PossibleValues": None,
        "Required": False
    },
    "slpforder": {
        "DataType": int,
        "DefaultValue": 1,
        "MinValue": None,
        "MaxValue": None,
        "PossibleValues": [1, 2, 3],
        "Required": False
    },
    "slpnanfill": {
        "DataType": int,
        "DefaultValue": 0,
        "MinValue": None,
        "MaxValue": None,
        "PossibleValues": [0, 1],
        "Required": False
    },
    "slpnanfill_method": {
        "DataType": str,
        "DefaultValue": "cubic",
        "MinValue": None,
        "MaxValue": None,
        "PossibleValues": ["linear", "nearest", "cubic"],
        "Required": False
    },
    "tlpfmethod": {
        "DataType": int,
        "DefaultValue": 1,
        "MinValue": None,
        "MaxValue": None,
        "PossibleValues": [1, 2, 3],
        "Required": False
    },
    "tlpfcutoff": {
        "DataType": float,
        "DefaultValue": 1.0,
        "MinValue": YEARS_PER_DAY,
        "MaxValue": None,
        "PossibleValues": None,
        "Required": False
    },
    "tlpfpthr": {
        "DataType": int,
        "DefaultValue": 1,
        "MinValue": 1,
        "MaxValue": None,
        "PossibleValues": None,
        "Required": False
    },
    "tscal": {
        "DataType": int,
        "DefaultValue": 0,
        "MinValue": None,
        "MaxValue": None,
        "PossibleValues": [0, 1],
        "Required": False
    },
    "tsmethod": {
        "DataType": int,
        "DefaultValue": 2,
        "MinValue": None,
        "MaxValue": None,
        "PossibleValues": [1, 2],
        "Required": False
    },
    "smorder": {
        "DataType": int,
        "DefaultValue": None,
        "MinValue": None,
        "MaxValue": None,
        "PossibleValues": [1, 2],
        "Required": False
    },
    "smfactor": {
        "DataType": float,
        "DefaultValue": -1.0,
        "MinValue": -5.0,
        "MaxValue": 0,
        "PossibleValues": None,
        "Required": False
    },
    "ts_pthr": {
        "DataType": int,
        "DefaultValue": 3,
        "MinValue": 1,
        "MaxValue": 1000,
        "PossibleValues": None,
        "Required": False
    },
    "nsig": {
        "DataType": int,
        "DefaultValue": 2,
        "MinValue": 1,
        "MaxValue": 10,
        "PossibleValues": None,
        "Required": False
    },
    "pthr": {
        "DataType": int,
        "DefaultValue": 3,
        "MinValue": 1,
        "MaxValue": None,
        "PossibleValues": None,
        "Required": False
    },
    "maxsig": {
        "DataType": int,
        "DefaultValue": 1000,
        "MinValue": 0,
        "MaxValue": 1000,
        "PossibleValues": None,
        "Required": False
    },
    "savenpy": {
        "DataType": int,
        "DefaultValue": 0,
        "MinValue": 0,
        "MaxValue": 1,
        "PossibleValues": [1, 0],
        "Required": False
    },
<<<<<<< HEAD
    "process": {
        "DataType": list,
        "DefaultValue": ['refpixel', 'orbfit', 'refphase', 'mst', 'apscorrect', 'maxvar', 'timeseries', 'stack'],
        "MinValue": None,
        "MaxValue": None,
        "PossibleValues": None,
        "Required": False
    }
=======
    "savetsincr": {
        "DataType": int,
        "DefaultValue": 1,
        "MinValue": 0,
        "MaxValue": 1,
        "PossibleValues": [1, 0],
        "Required": False
    },
>>>>>>> 930de93b

}<|MERGE_RESOLUTION|>--- conflicted
+++ resolved
@@ -437,7 +437,14 @@
         "PossibleValues": [1, 0],
         "Required": False
     },
-<<<<<<< HEAD
+    "savetsincr": {
+        "DataType": int,
+        "DefaultValue": 1,
+        "MinValue": 0,
+        "MaxValue": 1,
+        "PossibleValues": [1, 0],
+        "Required": False
+    },
     "process": {
         "DataType": list,
         "DefaultValue": ['refpixel', 'orbfit', 'refphase', 'mst', 'apscorrect', 'maxvar', 'timeseries', 'stack'],
@@ -446,15 +453,5 @@
         "PossibleValues": None,
         "Required": False
     }
-=======
-    "savetsincr": {
-        "DataType": int,
-        "DefaultValue": 1,
-        "MinValue": 0,
-        "MaxValue": 1,
-        "PossibleValues": [1, 0],
-        "Required": False
-    },
->>>>>>> 930de93b
 
 }