--- conflicted
+++ resolved
@@ -70,18 +70,6 @@
         make -s -j 2
         make install
     fi
-<<<<<<< HEAD
-
-#export LDFLAGS="-L${INSTALL_DIR}/lib -Wl,-rpath,${INSTALL_DIR}/lib"
-#./configure \
-#                --prefix="${INSTALL_DIR}" \
-#                --with-proj="${INSTALL_DIR}"
-#
-#I'm not sure if it matters, but I also set CMAKE_INSTALL_RPATH=$INSTALL_DIR when I build proj.
-
-
-=======
->>>>>>> 810d1e7c
 else
     case "$GDALVERSION" in
         3*)
