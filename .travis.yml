--- conflicted
+++ resolved
@@ -79,15 +79,9 @@
   verbose: true
   on:
     branch: master
-<<<<<<< HEAD
-    python: 3.8
-  github-token: $GITHUB_TOKEN2
-  local-dir: docs/_build/html
-=======
     condition: $GDALVERSION="3.0.2" && $TRAVIS_PYTHON_VERSION=3.8.*
   github_token: $GITHUB_TOKEN2
   local_dir: docs/_build/html
->>>>>>> ceabb05b
   project_name: PyRate
   email: insar@ga.gov.au
   name: InSAR Team
