branches:
  only:
  - develop
  - /^release-.*$/
  - /.*-travis$/
  - master
  - sheece-sphinx-travis

language: python

python: 
- "3.6"
- "3.7"

os: linux

dist: bionic # Ubuntu 18.04

before_install:
  - sudo apt-get update
  - sudo apt-get -y install gdal-bin
  - sudo apt-get -y install libgdal-dev
  - sudo apt-get -y install openmpi-bin
  - sudo apt-get -y install libopenmpi-dev
  - export C_INCLUDE_PATH=$C_INCLUDE_PATH:/usr/include/gdal
  - export CPLUS_INCLUDE_PATH=$CPLUS_INCLUDE_PATH:/usr/include/gdal
  - pip install -U pip
  
install:
  - pip install -r requirements-test.txt
  - pip install -r requirements-dev.txt
  - python setup.py install
  - export PYRATEPATH=$(pwd)
  - export PYTHONPATH=$PYRATEPATH:$PYTHONPATH

#  - chmod 444 tests/test_data/small_test/tif/geo_070709-070813_unw.tif  # makes the file readonly, used in a test

# command to run tests, e.g. python setup.py test
script:
<<<<<<< HEAD
  - pip install numpy==1.16.4
  - pytest --cov-report term-missing:skip-covered --cov=pyrate tests/
=======
  - cd docs && make html
#  - pytest --cov-report term-missing:skip-covered --cov=pyrate tests/
>>>>>>> b3796ce9

# cache:
#   - apt
#   - pip
#   - $HOME/.cache/pip

#after_success:
#  - cd docs && make html
deploy:
  provider: pages
  skip-cleanup: true
  keep-history: true
  verbose: true
  on:
    branch: sheece-sphinx-travis
  github-token: $GITHUB_TOKEN
  local-dir: docs/_build/html
  project_name: PyRate
  email: insar@ga.gov.au
  name: InSAR Team
<|MERGE_RESOLUTION|>--- conflicted
+++ resolved
@@ -37,13 +37,9 @@
 
 # command to run tests, e.g. python setup.py test
 script:
-<<<<<<< HEAD
   - pip install numpy==1.16.4
   - pytest --cov-report term-missing:skip-covered --cov=pyrate tests/
-=======
   - cd docs && make html
-#  - pytest --cov-report term-missing:skip-covered --cov=pyrate tests/
->>>>>>> b3796ce9
 
 # cache:
 #   - apt
